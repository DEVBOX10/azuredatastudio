--- conflicted
+++ resolved
@@ -100,15 +100,9 @@
 
   - script: |
       set -e
-<<<<<<< HEAD
       yarn gulp vscode-linux-x64-min-ci
       yarn gulp vscode-reh-linux-x64-min-ci
       yarn gulp vscode-reh-web-linux-x64-min-ci
-=======
-      yarn gulp vscode-linux-x64-min
-      yarn gulp vscode-reh-linux-x64-min
-      yarn gulp vscode-reh-web-linux-x64-min
->>>>>>> 05b32feb
     displayName: Build
 
   - script: |
