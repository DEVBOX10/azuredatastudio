--- conflicted
+++ resolved
@@ -757,18 +757,17 @@
 		title: string;
 	}
 
-<<<<<<< HEAD
 	export namespace workspace {
 		/**
 		 * Creates and opens a workspace at the specified location
 		 */
 		export function createWorkspace(location: vscode.Uri, workspaceFile?: vscode.Uri): Promise<void>;
-=======
+	}
+
 	export interface TableComponentProperties {
 		/**
 		 * Specifies whether to use headerFilter plugin
 		 */
 		headerFilter?: boolean,
->>>>>>> c6b3b797
 	}
 }