--- conflicted
+++ resolved
@@ -272,16 +272,10 @@
 	}
 }
 
-<<<<<<< HEAD
-const ShowAllKernelsConfigName = 'notebook.showAllKernels';
-const WorkbenchPreviewConfigName = 'workbench.enablePreviewFeatures';
-let kernelAlias = [];
-
-=======
 const showAllKernelsConfigName = 'notebook.showAllKernels';
 const workbenchPreviewConfigName = 'workbench.enablePreviewFeatures';
-export const noKernelName = localize('noKernel', "No Kernel");
->>>>>>> 207a9a6a
+let kernelAlias = [];
+
 export class KernelsDropdown extends SelectBox {
 	private model: NotebookModel;
 	private _showAllKernels: boolean = false;
