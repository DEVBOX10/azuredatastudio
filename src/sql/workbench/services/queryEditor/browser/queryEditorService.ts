--- conflicted
+++ resolved
@@ -52,11 +52,7 @@
 		let docUri: URI = options.resource ?? URI.from({ scheme: Schemas.untitled, path: await this.createUntitledSqlFilePath(connectionProviderName) });
 
 		// Create a sql document pane with accoutrements
-<<<<<<< HEAD
-		const fileInput = this._editorService.createEditorInput({ forceUntitled: true, resource: docUri, mode: this._connectionManagementService.getProviderLanaguageMode(connectionProviderName) }) as UntitledTextEditorInput;
-=======
 		const fileInput = this._editorService.createEditorInput({ forceUntitled: true, resource: docUri, mode: this._connectionManagementService.getProviderLanguageMode(connectionProviderName) }) as UntitledTextEditorInput;
->>>>>>> 97b6d71a
 		let untitledEditorModel = await fileInput.resolve() as UntitledTextEditorModel;
 		if (options.initalContent) {
 			untitledEditorModel.textEditorModel.setValue(options.initalContent);
@@ -103,12 +99,8 @@
 		return params;
 	}
 
-<<<<<<< HEAD
-	private createUntitledSqlFilePath(providerName: string): Promise<string> {
-=======
 	////// Private functions
 	private createUntitledSqlFilePath(providerName?: string): Promise<string> {
->>>>>>> 97b6d71a
 		if (providerName === 'KUSTO') {
 			return this.createPrefixedSqlFilePath(providerName + 'Query');
 		}
