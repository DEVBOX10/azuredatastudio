--- conflicted
+++ resolved
@@ -37,11 +37,7 @@
 	}
 
 	set(value: IConnectionProfile) {
-<<<<<<< HEAD
-=======
 		this.setCanOpenInPortal(value);
-		let queryProviders = this.queryManagementService.getRegisteredProviders();
->>>>>>> 4322234d
 		this._connectionKey.set(value);
 		this._providerKey.set(value && value.providerName);
 		this._serverKey.set(value && value.serverName);
