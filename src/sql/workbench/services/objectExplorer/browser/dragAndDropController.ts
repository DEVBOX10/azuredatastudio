/*---------------------------------------------------------------------------------------------
 *  Copyright (c) Microsoft Corporation. All rights reserved.
 *  Licensed under the Source EULA. See License.txt in the project root for license information.
 *--------------------------------------------------------------------------------------------*/

import { ConnectionProfileGroup } from 'sql/platform/connection/common/connectionProfileGroup';
import { ConnectionProfile } from 'sql/platform/connection/common/connectionProfile';
import { IConnectionManagementService } from 'sql/platform/connection/common/connectionManagement';
import { ITree, IDragAndDrop, IDragOverReaction, DRAG_OVER_ACCEPT_BUBBLE_DOWN, DRAG_OVER_REJECT } from 'vs/base/parts/tree/browser/tree';
import { DragMouseEvent } from 'vs/base/browser/mouseEvent';
import { TreeUpdateUtils } from 'sql/workbench/services/objectExplorer/browser/treeUpdateUtils';
import { UNSAVED_GROUP_ID } from 'sql/platform/connection/common/constants';
import { DataTransfers, IDragAndDropData } from 'vs/base/browser/dnd';
import { TreeNode } from 'sql/workbench/services/objectExplorer/common/treeNode';
import { AsyncServerTree } from 'sql/workbench/services/objectExplorer/browser/asyncServerTree';

export function supportsNodeNameDrop(nodeId: string): boolean {
	if (nodeId === 'Table' || nodeId === 'Column' || nodeId === 'View' || nodeId === 'Function') {
		return true;
	}
	return false;
}

export function supportsFolderNodeNameDrop(nodeId: string, label: string): boolean {
	if (nodeId === 'Folder' && label === 'Columns') {
		return true;
	}
	return false;
}

function escapeString(input: string): string;
function escapeString(input: undefined): undefined;
function escapeString(input: string | undefined): string | undefined {
	return input?.replace(/]/g, ']]');
}

/**
 * Implements drag and drop for the server tree
 */
export class ServerTreeDragAndDrop implements IDragAndDrop {

	constructor(
		@IConnectionManagementService private _connectionManagementService: IConnectionManagementService,
	) {
	}

	/**
	 * Returns a uri if the given element should be allowed to drag.
	 * Returns null, otherwise.
	 */
	public getDragURI(tree: AsyncServerTree | ITree, element: any): string | null {
		if (element) {
			if (element instanceof ConnectionProfile) {
				return element.id;
			} else if (element instanceof ConnectionProfileGroup) {
				return element.id ?? null;
			} else if (supportsNodeNameDrop(element.nodeTypeId)) {
				return (<TreeNode>element).id;
			} else if (supportsFolderNodeNameDrop(element.nodeTypeId, element.label) && element.children) {
				return (<TreeNode>element).id;
			} else {
				return null;
			}
		}
		else {
			return null;
		}
	}

	/**
	 * Returns a label(name) to display when dragging the element.
	 */
	public getDragLabel(tree: AsyncServerTree | ITree, elements: any[]): string {
		if (elements) {
			if (elements[0] instanceof ConnectionProfile) {
				return (<ConnectionProfile>elements[0]).serverName;
			} else if (elements[0] instanceof ConnectionProfileGroup) {
				return (<ConnectionProfileGroup>elements[0]).name;
			} else if (elements[0].label) {
				return elements[0].label;
			}
			else {
				return '';
			}
		}
		else {
			return '';
		}
	}

	/**
	 * Called when the drag operation starts.
	 */
	public onDragStart(tree: AsyncServerTree | ITree, dragAndDropData: IDragAndDropData, originalEvent: DragMouseEvent): void {
		let escapedSchema, escapedName, finalString;
		TreeUpdateUtils.isInDragAndDrop = true;
		const data = dragAndDropData.getData();
		const element = data[0];
		if (supportsNodeNameDrop(element.nodeTypeId)) {
			escapedSchema = escapeString(element.metadata.schema);
			escapedName = escapeString(element.metadata.name);
			let providerName = this.getProviderNameFromElement(element);
			if (providerName === 'KUSTO') {
				finalString = element.nodeTypeId !== 'Function' && escapedName.indexOf(' ') > 0 ? `[@"${escapedName}"]` : escapedName;
			} else {
				finalString = escapedSchema ? `[${escapedSchema}].[${escapedName}]` : `[${escapedName}]`;
			}
			originalEvent.dataTransfer.setData(DataTransfers.RESOURCES, JSON.stringify([`${element.nodeTypeId}:${element.id}?${finalString}`]));
		}
		if (supportsFolderNodeNameDrop(element.nodeTypeId, element.label)) {
			// get children
			let returnString = '';
			for (let child of element.children) {
				escapedSchema = escapeString(child.metadata.schema);
				escapedName = escapeString(child.metadata.name);
				finalString = escapedSchema ? `[${escapedSchema}].[${escapedName}]` : `[${escapedName}]`;
				returnString = returnString ? `${returnString},${finalString}` : `${finalString}`;
			}

			originalEvent.dataTransfer.setData(DataTransfers.RESOURCES, JSON.stringify([`${element.nodeTypeId}:${element.id}?${returnString}`]));
		}
		return;
	}

	private getProviderNameFromElement(element: TreeNode): string | undefined {
		if (element.connection) {
			return element.connection.providerName;
		}

		return this.getProviderNameFromElement(element.parent!);
	}


	public canDragToConnectionProfileGroup(source: any, targetConnectionProfileGroup: ConnectionProfileGroup) {
		let canDragOver: boolean = true;

		if (source instanceof ConnectionProfile) {
			if (!this._connectionManagementService.canChangeConnectionConfig(source, targetConnectionProfileGroup.id!)) {
				canDragOver = false;
			}
		} else if (source instanceof ConnectionProfileGroup) {
			// Dropping a group to itself or its descendants nodes is not allowed
			// to avoid creating a circular structure.
			canDragOver = source.id !== targetConnectionProfileGroup.id && !source.isAncestorOf(targetConnectionProfileGroup);
		}

		return canDragOver;
	}

	/**
	 * Returns a DragOverReaction indicating whether sources can be
	 * dropped into target or some parent of the target.
	 * Returns DRAG_OVER_ACCEPT_BUBBLE_DOWN when element is a connection group or connection
	 */
	public onDragOver(tree: AsyncServerTree | ITree, data: IDragAndDropData, targetElement: any, originalEvent: DragMouseEvent): IDragOverReaction {
		let canDragOver: boolean = true;

		if (targetElement instanceof ConnectionProfile || targetElement instanceof ConnectionProfileGroup) {
			let targetConnectionProfileGroup = this.getTargetGroup(targetElement);
			// Verify if the connection can be moved to the target group
			const source = data.getData()[0];
			if (source instanceof ConnectionProfile) {
				if (!this._connectionManagementService.canChangeConnectionConfig(source, targetConnectionProfileGroup.id!)) {
					canDragOver = false;
				}
			} else if (source instanceof ConnectionProfileGroup) {
				// Dropping a group to itself or its descendants nodes is not allowed
				// to avoid creating a circular structure.
				canDragOver = source.id !== targetElement.id && !source.isAncestorOf(targetElement);
			}
		} else {
			canDragOver = true;
		}

		if (canDragOver) {
			if (targetElement instanceof ConnectionProfile) {
				const isConnected = this._connectionManagementService.isProfileConnected(targetElement);
				// Don't auto-expand disconnected connections - doing so will try to connect the connection
				// when expanded which is not something we want to support currently
				return DRAG_OVER_ACCEPT_BUBBLE_DOWN(isConnected);
			}
			// Auto-expand other elements (groups, tree nodes) so their children can be
			// exposed for further dragging
			return DRAG_OVER_ACCEPT_BUBBLE_DOWN(true);
		} else {
			return DRAG_OVER_REJECT;
		}
	}

	/**
	 * Handle a drop in the server tree.
	 */
	public drop(tree: AsyncServerTree | ITree, data: IDragAndDropData, targetElement: any, originalEvent: DragMouseEvent): void {
		TreeUpdateUtils.isInDragAndDrop = false;

		let targetConnectionProfileGroup: ConnectionProfileGroup = this.getTargetGroup(targetElement);

		const source = data.getData()[0];
		if (source && source.getParent) {
			let oldParent: ConnectionProfileGroup = source.getParent();
			const self = this;
			if (this.isDropAllowed(targetConnectionProfileGroup, oldParent, source)) {

				if (source instanceof ConnectionProfile) {
					// Change group id of profile
<<<<<<< HEAD
					void this._connectionManagementService.changeGroupIdForConnection(source, targetConnectionProfileGroup.id).then(() => {
=======
					this._connectionManagementService.changeGroupIdForConnection(source, targetConnectionProfileGroup.id!).then(() => {
>>>>>>> 7df132b3
						if (tree) {
							void TreeUpdateUtils.registeredServerUpdate(tree, self._connectionManagementService, targetConnectionProfileGroup);
						}

					});
				} else if (source instanceof ConnectionProfileGroup) {
					// Change parent id of group
					void this._connectionManagementService.changeGroupIdForConnectionGroup(source, targetConnectionProfileGroup).then(() => {
						if (tree) {
							void TreeUpdateUtils.registeredServerUpdate(tree, self._connectionManagementService);
						}

					});
				}
			}
		}
	}

	public dropAbort(tree: ITree, data: IDragAndDropData): void {
		TreeUpdateUtils.isInDragAndDrop = false;
	}

	private getTargetGroup(targetElement: ConnectionProfileGroup | ConnectionProfile): ConnectionProfileGroup {
		let targetConnectionProfileGroup: ConnectionProfileGroup;
		if (targetElement instanceof ConnectionProfile) {
			targetConnectionProfileGroup = targetElement.getParent()!;
		}
		else {
			targetConnectionProfileGroup = targetElement;
		}

		return targetConnectionProfileGroup;
	}

	private isDropAllowed(targetConnectionProfileGroup: ConnectionProfileGroup,
		oldParent: ConnectionProfileGroup,
		source: ConnectionProfile | ConnectionProfileGroup): boolean {

		let isDropToItself = source && targetConnectionProfileGroup && (source instanceof ConnectionProfileGroup) && source.name === targetConnectionProfileGroup.name;
		let isDropToSameLevel = oldParent && oldParent.equals(targetConnectionProfileGroup);
		let isUnsavedDrag = source && (source instanceof ConnectionProfileGroup) && (source.id === UNSAVED_GROUP_ID);
		return (!isDropToSameLevel && !isDropToItself && !isUnsavedDrag);
	}
}

/**
 * Implements drag and drop for the connection tree
 */
export class RecentConnectionsDragAndDrop implements IDragAndDrop {

	/**
	 * Returns a uri if the given element should be allowed to drag.
	 * Returns null, otherwise.
	 */
	public getDragURI(tree: ITree, element: any): string | null {
		if (element instanceof ConnectionProfile) {
			return (<ConnectionProfile>element).id;
		}
		else if (element instanceof ConnectionProfileGroup) {
			return (<ConnectionProfileGroup>element).id ?? null;
		}
		return null;
	}

	/**
	 * Returns a label(name) to display when dragging the element.
	 */
	public getDragLabel(tree: ITree, elements: any[]): string {
		if (elements[0] instanceof ConnectionProfile) {
			return (<ConnectionProfile>elements[0]).serverName;
		}
		else if (elements[0] instanceof ConnectionProfileGroup) {
			return (<ConnectionProfileGroup>elements[0]).name;
		}
		return '';
	}

	/**
	 * Sent when the drag operation is starting.
	 */
	public onDragStart(tree: ITree, data: IDragAndDropData, originalEvent: DragMouseEvent): void {
		return;
	}

	/**
	 * Returns a DragOverReaction indicating whether sources can be
	 * dropped into target or some parent of the target.
	 */
	public onDragOver(tree: ITree, data: IDragAndDropData, targetElement: any, originalEvent: DragMouseEvent): IDragOverReaction {
		return DRAG_OVER_REJECT;
	}

	/**
	 * Handle drop in the server tree.
	 */
	public drop(tree: ITree, data: IDragAndDropData, targetElement: any, originalEvent: DragMouseEvent): void {
		// No op
	}

	public dropAbort(tree: ITree, data: IDragAndDropData): void { }
}<|MERGE_RESOLUTION|>--- conflicted
+++ resolved
@@ -203,11 +203,7 @@
 
 				if (source instanceof ConnectionProfile) {
 					// Change group id of profile
-<<<<<<< HEAD
-					void this._connectionManagementService.changeGroupIdForConnection(source, targetConnectionProfileGroup.id).then(() => {
-=======
-					this._connectionManagementService.changeGroupIdForConnection(source, targetConnectionProfileGroup.id!).then(() => {
->>>>>>> 7df132b3
+					void this._connectionManagementService.changeGroupIdForConnection(source, targetConnectionProfileGroup.id!).then(() => {
 						if (tree) {
 							void TreeUpdateUtils.registeredServerUpdate(tree, self._connectionManagementService, targetConnectionProfileGroup);
 						}
