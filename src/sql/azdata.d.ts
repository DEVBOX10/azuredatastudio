/*---------------------------------------------------------------------------------------------
 *  Copyright (c) Microsoft Corporation. All rights reserved.
 *  Licensed under the Source EULA. See License.txt in the project root for license information.
 *--------------------------------------------------------------------------------------------*/

declare module 'azdata' {
	import * as vscode from 'vscode';

	// EXPORTED NAMESPACES /////////////////////////////////////////////////
	/**
	 * Namespace for Data Management Protocol global methods
	 */
	export namespace dataprotocol {
		export function registerConnectionProvider(provider: ConnectionProvider): vscode.Disposable;

		export function registerBackupProvider(provider: BackupProvider): vscode.Disposable;

		export function registerRestoreProvider(provider: RestoreProvider): vscode.Disposable;

		export function registerScriptingProvider(provider: ScriptingProvider): vscode.Disposable;

		export function registerObjectExplorerProvider(provider: ObjectExplorerProvider): vscode.Disposable;

		export function registerObjectExplorerNodeProvider(provider: ObjectExplorerNodeProvider): vscode.Disposable;

		export function registerIconProvider(provider: IconProvider): vscode.Disposable;

		export function registerTaskServicesProvider(provider: TaskServicesProvider): vscode.Disposable;

		export function registerFileBrowserProvider(provider: FileBrowserProvider): vscode.Disposable;

		export function registerProfilerProvider(provider: ProfilerProvider): vscode.Disposable;

		export function registerMetadataProvider(provider: MetadataProvider): vscode.Disposable;

		export function registerQueryProvider(provider: QueryProvider, isLiveShare?: boolean): vscode.Disposable;

		export function registerAdminServicesProvider(provider: AdminServicesProvider): vscode.Disposable;

		export function registerAgentServicesProvider(provider: AgentServicesProvider): vscode.Disposable;

		export function registerCapabilitiesServiceProvider(provider: CapabilitiesProvider): vscode.Disposable;

		/**
		 * Get the provider corresponding to the given provider ID and type
		 * @param providerId The ID that the provider was registered with
		 * @param providerType The type of the provider
		 */
		export function getProvider<T extends DataProvider>(providerId: string, providerType: DataProviderType): T;

		/**
		 * Get all registered providers of the given type
		 * @param providerType The type of the providers
		 */
		export function getProvidersByType<T extends DataProvider>(providerType: DataProviderType): T[];

		/**
		 * An [event](#Event) which fires when the specific flavor of a language used in DMP
		 * connections has changed. And example is for a SQL connection, the flavor changes
		 * to MSSQL
		 */
		export const onDidChangeLanguageFlavor: vscode.Event<DidChangeLanguageFlavorParams>;
	}

	/**
	 * Namespace for credentials management global methods, available to all extensions
	 */
	export namespace credentials {
		/**
		 * Register a credential provider to handle credential requests.
		 * @param provider The provider to register
		 * @return Handle to the provider for disposal
		 */
		export function registerProvider(provider: CredentialProvider): vscode.Disposable;

		/**
		 * Retrieves a provider from the extension host if one has been registered. Any credentials
		 * accessed with the returned provider will have the namespaceId appended to credential ID
		 * to prevent extensions from trampling over each others' credentials.
		 * @param namespaceId ID that will be appended to credential IDs.
		 * @return Promise that returns the namespaced provider
		 */
		export function getProvider(namespaceId: string): Thenable<CredentialProvider>;
	}

	/**
	 * Namespace for connection management
	 */
	export namespace connection {
		/**
		 * Connection profile primary class
		 */
		export class ConnectionProfile {
			providerId: string;
			connectionId: string;
			connectionName: string;
			serverName: string;
			databaseName: string;
			userName: string;
			password: string;
			authenticationType: string;
			savePassword: boolean;
			groupFullName: string;
			groupId: string;
			saveProfile: boolean;
			azureTenantId?: string;
			options: { [name: string]: any };

			static createFrom(options: { [key: string]: any }): ConnectionProfile;
		}

		/**
		 * Get the current connection based on the active editor or Object Explorer selection
		 */
		export function getCurrentConnection(): Thenable<ConnectionProfile>;

		/**
		 * Get known connection profiles including active connections, recent connections and saved connections.
		 * @param activeConnectionsOnly Indicates whether only get the active connections, default value is false.
		 * @returns array of connections
		 */
		export function getConnections(activeConnectionsOnly?: boolean): Thenable<ConnectionProfile[]>;

		/**
		 * Get all active connections
		 */
		export function getActiveConnections(): Thenable<Connection[]>;

		/**
		 * Get connection string
		 */
		export function getConnectionString(connectionId: string, includePassword: boolean): Thenable<string>;

		/**
		 * Get the credentials for an active connection
		 * @param connectionId The id of the connection
		 * @returns A dictionary containing the credentials as they would be included in the connection's options dictionary
		 */
		export function getCredentials(connectionId: string): Thenable<{ [name: string]: string }>;

		/**
		 * Get ServerInfo for a connectionId
		 * @param connectionId The id of the connection
		 * @returns ServerInfo
		 */
		export function getServerInfo(connectionId: string): Thenable<ServerInfo>;

		/**
		 * Interface for representing a connection when working with connection APIs
		 */
		export interface Connection extends ConnectionInfo {
			/**
			 * The name of the provider managing the connection (e.g. MSSQL)
			 */
			providerName: string;

			/**
			 * A unique identifier for the connection
			 */
			connectionId: string;
		}

		/**
		 * List the databases that can be accessed from the given connection
		 * @param connectionId The ID of the connection
		 * @returns An list of names of databases
		 */
		export function listDatabases(connectionId: string): Thenable<string[]>;

		/**
		 * Get a URI corresponding to the given connection so that it can be used with data
		 * providers and other APIs that require a connection API.
		 * Note: If the given connection corresponds to multiple URIs this may return any of them
		 * @param connectionId The ID of the connection
		 */
		export function getUriForConnection(connectionId: string): Thenable<string>;

		/**
		 * Opens the connection dialog, calls the callback with the result. If connection was successful
		 * returns the connection otherwise returns undefined
		 */
		export function openConnectionDialog(
			providers?: string[],
			initialConnectionProfile?: IConnectionProfile,
			connectionCompletionOptions?: IConnectionCompletionOptions): Thenable<Connection>;

		/**
		 * Opens the connection and add it to object explorer and opens the dashboard and returns the ConnectionResult
		 * @param connectionProfile connection profile
		 */
		export function connect(connectionProfile: IConnectionProfile, saveConnection?: boolean, showDashboard?: boolean): Thenable<ConnectionResult>;
	}

	/**
	 * Namespace for interacting with Object Explorer
	 */
	export namespace objectexplorer {
		/**
		 * Get an Object Explorer node corresponding to the given connection and path. If no path
		 * is given, it returns the top-level node for the given connection. If there is no node at
		 * the given path, it returns undefined.
		 * @param connectionId The id of the connection that the node exists on
		 * @param nodePath The path of the node to get
		 * @returns The node corresponding to the given connection and path,
		 * or undefined if no such node exists.
		 */
		export function getNode(connectionId: string, nodePath?: string): Thenable<ObjectExplorerNode>;

		/**
		 * Get all active Object Explorer connection nodes
		 * @returns The Object Explorer nodes for each saved connection
		 */
		export function getActiveConnectionNodes(): Thenable<ObjectExplorerNode[]>;

		/**
		 * Find Object Explorer nodes that match the given information
		 * @param connectionId The id of the connection that the node exists on
		 * @param type The type of the object to retrieve
		 * @param schema The schema of the object, if applicable
		 * @param name The name of the object
		 * @param database The database the object exists under, if applicable
		 * @param parentObjectNames A list of names of parent objects in the tree, ordered from highest to lowest level
		 * (for example when searching for a table's column, provide the name of its parent table for this argument)
		 */
		export function findNodes(connectionId: string, type: string, schema: string, name: string, database: string, parentObjectNames: string[]): Thenable<ObjectExplorerNode[]>;

		/**
		 * Get connectionProfile from sessionId
		 * @param sessionId The id of the session that the node exists on
		 * @returns The IConnecitonProfile for the session
		 */
		export function getSessionConnectionProfile(sessionId: string): Thenable<IConnectionProfile>;

		/**
		 * Interface for representing and interacting with items in Object Explorer
		 */
		export interface ObjectExplorerNode extends NodeInfo {
			/**
			 * The id of the connection that the node exists under
			 */
			connectionId: string;

			/**
			 * Whether the node is currently expanded in Object Explorer
			 */
			isExpanded(): Thenable<boolean>;

			/**
			 * Set whether the node is expanded or collapsed
			 * @param expandedState The new state of the node. If 'None', the node will not be changed
			 */
			setExpandedState(expandedState: vscode.TreeItemCollapsibleState): Thenable<void>;

			/**
			 * Set whether the node is selected
			 * @param selected Whether the node should be selected
			 * @param clearOtherSelections If true, clear any other selections. If false, leave any existing selections.
			 * Defaults to true when selected is true and false when selected is false.
			 */
			setSelected(selected: boolean, clearOtherSelections?: boolean): Thenable<void>;

			/**
			 * Get all the child nodes. Returns an empty list if there are no children.
			 */
			getChildren(): Thenable<ObjectExplorerNode[]>;

			/**
			 * Get the parent node. Returns undefined if there is none.
			 */
			getParent(): Thenable<ObjectExplorerNode>;

			/**
			 * Refresh the node, expanding it if it has children
			 */
			refresh(): Thenable<void>;
		}
	}

	// EXPORTED INTERFACES /////////////////////////////////////////////////
	export interface ConnectionInfo {
		options: { [name: string]: any };
	}

	// Object Explorer interfaces  -----------------------------------------------------------------------
	export interface ObjectExplorerSession {
		success: boolean;
		sessionId: string;
		rootNode: NodeInfo;
		errorMessage: string;
	}

	/**
	 * A NodeInfo object represents an element in the Object Explorer tree under
	 * a connection.
	 */
	export interface NodeInfo {
		nodePath: string;
		nodeType: string;
		nodeSubType: string;
		nodeStatus: string;
		label: string;
		isLeaf: boolean;
		metadata: ObjectMetadata;
		errorMessage: string;
		/**
		 * Optional iconType for the object in the tree. Currently this only supports
		 * an icon name or SqlThemeIcon name, rather than a path to an icon.
		 * If not defined, the nodeType + nodeStatus / nodeSubType values
		 * will be used instead.
		 */
		iconType?: string | SqlThemeIcon;
		/**
		 * Informs who provides the children to a node, used by data explorer tree view api
		 */
		childProvider?: string;
		/**
		 * Holds the connection profile for nodes, used by data explorer tree view api
		 */
		payload?: any;
	}

	export interface IConnectionProfile extends ConnectionInfo {
		connectionName: string;
		serverName: string;
		databaseName: string;
		userName: string;
		password: string;
		authenticationType: string;
		savePassword: boolean;
		groupFullName?: string;
		groupId?: string;
		providerName: string;
		saveProfile: boolean;
		id: string;
		azureTenantId?: string;
	}

	/**
	 * Options for the actions that could happen after connecting is complete
	 */
	export interface IConnectionCompletionOptions {
		/**
		 * Save the connection to MRU and settings (only save to setting if profile.saveProfile is set to true)
		 * Default is true.
		 */
		saveConnection: boolean;

		/**
		 * If true, open the dashboard after connection is complete.
		 * If undefined / false, dashboard won't be opened after connection completes.
		 * Default is false.
		 */
		showDashboard?: boolean;

		/**
		 * If undefined / true, open the connection dialog if connection fails.
		 * If false, connection dialog won't be opened even if connection fails.
		 * Default is true.
		 */
		showConnectionDialogOnError?: boolean;

		/**
		 * If undefined / true, open the connection firewall rule dialog if connection fails.
		 * If false, connection firewall rule dialog won't be opened even if connection fails.
		 * Default is true.
		 */
		showFirewallRuleOnError?: boolean;
	}

	export interface ConnectionInfoSummary {
		/**
		 * URI identifying the owner of the connection
		 */
		ownerUri: string;

		/**
		 * connection id returned from service host.
		 */
		connectionId: string;

		/**
		 * any diagnostic messages return from the service host.
		 */
		messages: string;

		/**
		 * Error message returned from the engine, if any.
		 */
		errorMessage: string;

		/**
		 * Error number returned from the engine, if any.
		 */
		errorNumber: number;
		/**
		 * Information about the connected server.
		 */
		serverInfo: ServerInfo;
		/**
		 * information about the actual connection established
		 */
		connectionSummary: ConnectionSummary;
	}

	/**
	 * Summary that identifies a unique database connection.
	 */
	export interface ConnectionSummary {
		/**
		 * server name
		 */
		serverName: string;
		/**
		 * database name
		 */
		databaseName: string;
		/**
		 * user name
		 */
		userName: string;
	}

	/**
	 * Information about a Server instance.
	 */
	export interface ServerInfo {
		/**
		 * The major version of the instance.
		 */
		serverMajorVersion: number;
		/**
		 * The minor version of the instance.
		 */
		serverMinorVersion: number;
		/**
		 * The build of the instance.
		 */
		serverReleaseVersion: number;
		/**
		 * The ID of the engine edition of the instance.
		 */
		engineEditionId: number;
		/**
		 * String containing the full server version text.
		 */
		serverVersion: string;
		/**
		 * String describing the product level of the server.
		 */
		serverLevel: string;
		/**
		 * The edition of the instance.
		 */
		serverEdition: string;
		/**
		 * Whether the instance is running in the cloud (Azure) or not.
		 */
		isCloud: boolean;
		/**
		 * The version of Azure that the instance is running on, if applicable.
		 */
		azureVersion: number;
		/**
		 * The Operating System version string of the machine running the instance.
		 */
		osVersion: string;
		/**
		 * options for all new server properties.
		 */
		options: { [key: string]: any };
	}

	/**
	 * The possible values of the server engine edition
	 */
	export enum DatabaseEngineEdition {
		Unknown = 0,
		Personal = 1,
		Standard = 2,
		Enterprise = 3,
		Express = 4,
		SqlDatabase = 5,
		SqlDataWarehouse = 6,
		SqlStretchDatabase = 7,
		SqlManagedInstance = 8,
		SqlOnDemand = 11
	}

	export interface DataProvider {
		handle?: number;
		readonly providerId: string;
	}

	export interface ConnectionProvider extends DataProvider {
		connect(connectionUri: string, connectionInfo: ConnectionInfo): Thenable<boolean>;

		disconnect(connectionUri: string): Thenable<boolean>;

		cancelConnect(connectionUri: string): Thenable<boolean>;

		listDatabases(connectionUri: string): Thenable<ListDatabasesResult>;

		changeDatabase(connectionUri: string, newDatabase: string): Thenable<boolean>;

		rebuildIntelliSenseCache(connectionUri: string): Thenable<void>;

		getConnectionString(connectionUri: string, includePassword: boolean): Thenable<string>;

		buildConnectionInfo?(connectionString: string): Thenable<ConnectionInfo>;

		registerOnConnectionComplete(handler: (connSummary: ConnectionInfoSummary) => any): void;

		registerOnIntelliSenseCacheComplete(handler: (connectionUri: string) => any): void;

		registerOnConnectionChanged(handler: (changedConnInfo: ChangedConnectionInfo) => any): void;
	}

	export enum ServiceOptionType {
		string = 'string',
		multistring = 'multistring',
		password = 'password',
		number = 'number',
		category = 'category',
		boolean = 'boolean',
		object = 'object'
	}

	export enum ConnectionOptionSpecialType {
		connectionName = 'connectionName',
		serverName = 'serverName',
		databaseName = 'databaseName',
		authType = 'authType',
		userName = 'userName',
		password = 'password',
		appName = 'appName'
	}

	export interface CategoryValue {
		displayName: string;
		name: string;
	}

	export interface ConnectionOption {
		name: string;

		displayName: string;

		description: string;

		groupName: string;

		valueType: ServiceOptionType;

		specialValueType: ConnectionOptionSpecialType;

		defaultValue: string;

		categoryValues: CategoryValue[];

		isIdentity: boolean;

		isRequired: boolean;
	}

	export interface ConnectionProviderOptions {
		options: ConnectionOption[];
	}

	export interface ServiceOption {
		name: string;

		displayName: string;

		description: string;

		groupName: string;

		valueType: ServiceOptionType;

		defaultValue: string;

		objectType: string;

		categoryValues: CategoryValue[];

		isRequired: boolean;

		isArray: boolean;
	}

	export interface AdminServicesOptions {
		databaseInfoOptions: ServiceOption[];

		databaseFileInfoOptions: ServiceOption[];

		fileGroupInfoOptions: ServiceOption[];
	}

	// List Databases Request ----------------------------------------------------------------------
	export interface ListDatabasesResult {
		databaseNames: Array<string>;
	}

	/**
	 * Information about a connection changed event for a resource represented by a URI
	 */
	export interface ChangedConnectionInfo {
		/**
		 * Owner URI of the connection that changed.
		 */
		connectionUri: string;

		/**
		 * Summary of details containing any connection changes.
		 */
		connection: ConnectionSummary;
	}

	export interface FeatureMetadataProvider {
		enabled: boolean;

		featureName: string;

		optionsMetadata: ServiceOption[];
	}

	export interface DataProtocolServerCapabilities {
		protocolVersion: string;

		providerName: string;

		providerDisplayName: string;

		connectionProvider: ConnectionProviderOptions;

		adminServicesProvider: AdminServicesOptions;

		features: FeatureMetadataProvider[];
	}

	export interface DataProtocolClientCapabilities {
		hostName: string;

		hostVersion: string;
	}

	export interface CapabilitiesProvider extends DataProvider {
		getServerCapabilities(client: DataProtocolClientCapabilities): Thenable<DataProtocolServerCapabilities>;
	}

	export enum MetadataType {
		Table = 0,
		View = 1,
		SProc = 2,
		Function = 3
	}

	export interface ObjectMetadata {
		metadataType: MetadataType;

		metadataTypeName: string;

		urn: string;

		name: string;

		schema: string;
	}

	export interface ColumnMetadata {
		hasExtendedProperties: boolean;

		defaultValue: string;

		/// <summary>
		/// Escaped identifier for the name of the column
		/// </summary>
		escapedName: string;

		/// <summary>
		/// Whether or not the column is computed
		/// </summary>
		isComputed: boolean;

		/// <summary>
		/// Whether or not the column is deterministically computed
		/// </summary>
		isDeterministic: boolean;

		/// <summary>
		/// Whether or not the column is an identity column
		/// </summary>
		isIdentity: boolean;

		/// <summary>
		/// The ordinal ID of the column
		/// </summary>
		ordinal: number;

		/// <summary>
		/// Whether or not the column is calculated on the server side. This could be a computed
		/// column or a identity column.
		/// </summary>
		isCalculated: boolean;

		/// <summary>
		/// Whether or not the column is used in a key to uniquely identify a row
		/// </summary>
		isKey: boolean;

		/// <summary>
		/// Whether or not the column can be trusted for uniqueness
		/// </summary>
		isTrustworthyForUniqueness: boolean;
	}

	export interface TableMetadata {
		columns: ColumnMetadata;
	}

	export interface ProviderMetadata {
		objectMetadata: ObjectMetadata[];
	}

	export interface MetadataProvider extends DataProvider {
		getMetadata(connectionUri: string): Thenable<ProviderMetadata>;

		getDatabases(connectionUri: string): Thenable<string[]>;

		getTableInfo(connectionUri: string, metadata: ObjectMetadata): Thenable<ColumnMetadata[]>;

		getViewInfo(connectionUri: string, metadata: ObjectMetadata): Thenable<ColumnMetadata[]>;
	}

	export enum ScriptOperation {
		Select = 0,
		Create = 1,
		Insert = 2,
		Update = 3,
		Delete = 4,
		Execute = 5,
		Alter = 6
	}

	export interface ScriptingResult {
		operationId: string;
		script: string;
	}

	export interface ScriptingParamDetails {
		filePath: string;
		scriptCompatibilityOption: string;
		targetDatabaseEngineEdition: string;
		targetDatabaseEngineType: string;
	}

	export interface ScriptingProvider extends DataProvider {
		scriptAsOperation(connectionUri: string, operation: ScriptOperation, metadata: ObjectMetadata, paramDetails: ScriptingParamDetails): Thenable<ScriptingResult>;

		registerOnScriptingComplete(handler: (scriptingCompleteResult: ScriptingCompleteResult) => any): void;
	}

	export interface ScriptingCompleteResult {
		errorDetails: string;

		errorMessage: string;

		hasError: boolean;

		canceled: boolean;

		success: boolean;

		operationId: string;
	}

	/**
	 * Parameters to initialize a connection to a database
	 */
	export interface Credential {
		/**
		 * Unique ID identifying the credential
		 */
		credentialId: string;

		/**
		 * password
		 */
		password: string;
	}

	export interface CredentialProvider {
		handle: number;

		saveCredential(credentialId: string, password: string): Thenable<boolean>;

		readCredential(credentialId: string): Thenable<Credential>;

		deleteCredential(credentialId: string): Thenable<boolean>;
	}

	export interface DidChangeLanguageFlavorParams {
		uri: string;
		language: string;
		flavor: string;
	}

	export interface QueryExecutionOptions {
		options: { [option: string]: any; };
	}

	export interface QueryProvider extends DataProvider {
		cancelQuery(ownerUri: string): Thenable<QueryCancelResult>;
		runQuery(ownerUri: string, selection: ISelectionData, runOptions?: ExecutionPlanOptions): Thenable<void>;
		runQueryStatement(ownerUri: string, line: number, column: number): Thenable<void>;
		runQueryString(ownerUri: string, queryString: string): Thenable<void>;
		runQueryAndReturn(ownerUri: string, queryString: string): Thenable<SimpleExecuteResult>;
		parseSyntax(ownerUri: string, query: string): Thenable<SyntaxParseResult>;
		getQueryRows(rowData: QueryExecuteSubsetParams): Thenable<QueryExecuteSubsetResult>;
		disposeQuery(ownerUri: string): Thenable<void>;
		saveResults(requestParams: SaveResultsRequestParams): Thenable<SaveResultRequestResult>;
		setQueryExecutionOptions(ownerUri: string, options: QueryExecutionOptions): Thenable<void>;

		// Notifications
		registerOnQueryComplete(handler: (result: QueryExecuteCompleteNotificationResult) => any): void;
		registerOnBatchStart(handler: (batchInfo: QueryExecuteBatchNotificationParams) => any): void;
		registerOnBatchComplete(handler: (batchInfo: QueryExecuteBatchNotificationParams) => any): void;
		registerOnResultSetAvailable(handler: (resultSetInfo: QueryExecuteResultSetNotificationParams) => any): void;
		registerOnResultSetUpdated(handler: (resultSetInfo: QueryExecuteResultSetNotificationParams) => any): void;
		registerOnMessage(handler: (message: QueryExecuteMessageParams) => any): void;

		// Edit Data Requests
		commitEdit(ownerUri: string): Thenable<void>;
		createRow(ownerUri: string): Thenable<EditCreateRowResult>;
		deleteRow(ownerUri: string, rowId: number): Thenable<void>;
		disposeEdit(ownerUri: string): Thenable<void>;
		initializeEdit(ownerUri: string, schemaName: string, objectName: string, objectType: string, rowLimit: number, queryString: string): Thenable<void>;
		revertCell(ownerUri: string, rowId: number, columnId: number): Thenable<EditRevertCellResult>;
		revertRow(ownerUri: string, rowId: number): Thenable<void>;
		updateCell(ownerUri: string, rowId: number, columnId: number, newValue: string): Thenable<EditUpdateCellResult>;
		getEditRows(rowData: EditSubsetParams): Thenable<EditSubsetResult>;

		// Edit Data Notifications
		registerOnEditSessionReady(handler: (ownerUri: string, success: boolean, message: string) => any): void;
	}

	export interface IDbColumn {
		allowDBNull?: boolean;
		baseCatalogName: string;
		baseColumnName: string;
		baseSchemaName: string;
		baseServerName: string;
		baseTableName: string;
		columnName: string;
		columnOrdinal?: number;
		columnSize?: number;
		isAliased?: boolean;
		isAutoIncrement?: boolean;
		isExpression?: boolean;
		isHidden?: boolean;
		isIdentity?: boolean;
		isKey?: boolean;
		isBytes?: boolean;
		isChars?: boolean;
		isSqlVariant?: boolean;
		isUdt?: boolean;
		dataType: string;
		isXml?: boolean;
		isJson?: boolean;
		isLong?: boolean;
		isReadOnly?: boolean;
		isUnique?: boolean;
		numericPrecision?: number;
		numericScale?: number;
		udtAssemblyQualifiedName: string;
		dataTypeName: string;
	}

	export interface IGridResultSet {
		columns: IDbColumn[];
		rowsUri: string;
		numberOfRows: number;
	}

	export interface IResultMessage {
		batchId?: number;
		isError: boolean;
		time?: string;
		message: string;
	}

	export interface ISelectionData {
		startLine: number;
		startColumn: number;
		endLine: number;
		endColumn: number;
	}

	export interface ResultSetSummary {
		id: number;
		batchId: number;
		rowCount: number;
		columnInfo: IDbColumn[];
		complete: boolean;
	}

	export interface BatchSummary {
		hasError: boolean;
		id: number;
		selection: ISelectionData;
		resultSetSummaries: ResultSetSummary[];
		executionElapsed: string;
		executionEnd: string;
		executionStart: string;
	}

	export enum EditRowState {
		clean = 0,
		dirtyInsert = 1,
		dirtyDelete = 2,
		dirtyUpdate = 3
	}

	export interface EditRow {
		cells: DbCellValue[];
		id: number;
		isDirty: boolean;
		state: EditRowState;
	}

	export interface EditCell extends DbCellValue {
		isDirty: boolean;
	}

	export interface QueryExecuteCompleteNotificationResult {
		ownerUri: string;
		batchSummaries: BatchSummary[];
	}

	export interface ExecutionPlanOptions {
		displayEstimatedQueryPlan?: boolean;
		displayActualQueryPlan?: boolean;
	}

	export interface SimpleExecuteParams {
		queryString: string;
		ownerUri: string;
	}

	export interface SimpleExecuteResult {
		rowCount: number;
		columnInfo: IDbColumn[];
		rows: DbCellValue[][];
	}

	export interface SyntaxParseParams {
		ownerUri: string;
		query: string;
	}

	export interface SyntaxParseResult {
		parseable: boolean;
		errors: string[];
	}

	// Query Batch Notification -----------------------------------------------------------------------
	export interface QueryExecuteBatchNotificationParams {
		batchSummary: BatchSummary;
		ownerUri: string;
	}

	export interface QueryExecuteResultSetNotificationParams {
		resultSetSummary: ResultSetSummary;
		ownerUri: string;
	}

	export interface QueryExecuteMessageParams {
		message: IResultMessage;
		ownerUri: string;
	}

	export interface QueryExecuteSubsetParams {
		ownerUri: string;
		batchIndex: number;
		resultSetIndex: number;
		rowsStartIndex: number;
		rowsCount: number;
	}

	export interface DbCellValue {
		displayValue: string;
		isNull: boolean;
		invariantCultureDisplayValue: string;
	}

	export interface ResultSetSubset {
		rowCount: number;
		rows: DbCellValue[][];
	}

	export interface QueryExecuteSubsetResult {
		message: string;
		resultSubset: ResultSetSubset;
	}

	export interface QueryCancelResult {
		messages: string;
	}

	// Save Results ===============================================================================
	export interface SaveResultsRequestParams {
		/**
		 * 'csv', 'json', 'excel', 'xml'
		 */
		resultFormat: string;
		ownerUri: string;
		filePath: string;
		batchIndex: number;
		resultSetIndex: number;
		rowStartIndex: number;
		rowEndIndex: number;
		columnStartIndex: number;
		columnEndIndex: number;
		includeHeaders?: boolean;
		delimiter?: string;
		lineSeperator?: string;
		textIdentifier?: string;
		encoding?: string;
		formatted?: boolean;
	}

	export interface SaveResultRequestResult {
		messages: string;
	}

	// Edit Data ==================================================================================
	// Shared Interfaces --------------------------------------------------------------------------
	export interface IEditSessionOperationParams {
		ownerUri: string;
	}

	export interface IEditRowOperationParams extends IEditSessionOperationParams {
		rowId: number;
	}

	export interface EditCellResult {
		cell: EditCell;
		isRowDirty: boolean;
	}

	// edit/commit --------------------------------------------------------------------------------
	export interface EditCommitParams extends IEditSessionOperationParams { }
	export interface EditCommitResult { }

	// edit/createRow -----------------------------------------------------------------------------
	export interface EditCreateRowParams extends IEditSessionOperationParams { }
	export interface EditCreateRowResult {
		defaultValues: string[];
		newRowId: number;
	}

	// edit/deleteRow -----------------------------------------------------------------------------
	export interface EditDeleteRowParams extends IEditRowOperationParams { }
	export interface EditDeleteRowResult { }

	// edit/dispose -------------------------------------------------------------------------------
	export interface EditDisposeParams extends IEditSessionOperationParams { }
	export interface EditDisposeResult { }

	// edit/initialize ----------------------------------------------------------------------------
	export interface EditInitializeFiltering {
		LimitResults?: number;
	}

	export interface EditInitializeParams extends IEditSessionOperationParams {
		filters: EditInitializeFiltering;
		objectName: string;
		schemaName: string;
		objectType: string;
		queryString: string;
	}

	export interface EditInitializeResult { }

	// edit/revertCell ----------------------------------------------------------------------------
	export interface EditRevertCellParams extends IEditRowOperationParams {
		columnId: number;
	}
	export interface EditRevertCellResult extends EditCellResult {
	}

	// edit/revertRow -----------------------------------------------------------------------------
	export interface EditRevertRowParams extends IEditRowOperationParams { }
	export interface EditRevertRowResult { }

	// edit/sessionReady Event --------------------------------------------------------------------
	export interface EditSessionReadyParams {
		ownerUri: string;
		success: boolean;
		message: string;
	}

	// edit/updateCell ----------------------------------------------------------------------------
	export interface EditUpdateCellParams extends IEditRowOperationParams {
		columnId: number;
		newValue: string;
	}

	export interface EditUpdateCellResult extends EditCellResult {
	}

	// edit/subset --------------------------------------------------------------------------------
	export interface EditSubsetParams extends IEditSessionOperationParams {
		rowStartIndex: number;
		rowCount: number;
	}
	export interface EditSubsetResult {
		rowCount: number;
		subset: EditRow[];
	}

	/**
	 * A reference to a named icon. Currently only a subset of the SQL icons are available.
	 * Using a theme icon is preferred over a custom icon as it gives theme authors the possibility to change the icons.
	 */
	export class SqlThemeIcon {
		static readonly Folder: SqlThemeIcon;
		static readonly Root: SqlThemeIcon;
		static readonly Database: SqlThemeIcon;
		static readonly Server: SqlThemeIcon;
		static readonly ScalarValuedFunction: SqlThemeIcon;
		static readonly TableValuedFunction: SqlThemeIcon;
		static readonly AggregateFunction: SqlThemeIcon;
		static readonly FileGroup: SqlThemeIcon;
		static readonly StoredProcedure: SqlThemeIcon;
		static readonly UserDefinedTableType: SqlThemeIcon;
		static readonly View: SqlThemeIcon;
		static readonly Table: SqlThemeIcon;
		static readonly HistoryTable: SqlThemeIcon;
		static readonly ServerLevelLinkedServerLogin: SqlThemeIcon;
		static readonly ServerLevelServerAudit: SqlThemeIcon;
		static readonly ServerLevelCryptographicProvider: SqlThemeIcon;
		static readonly ServerLevelCredential: SqlThemeIcon;
		static readonly ServerLevelServerRole: SqlThemeIcon;
		static readonly ServerLevelLogin: SqlThemeIcon;
		static readonly ServerLevelServerAuditSpecification: SqlThemeIcon;
		static readonly ServerLevelServerTrigger: SqlThemeIcon;
		static readonly ServerLevelLinkedServer: SqlThemeIcon;
		static readonly ServerLevelEndpoint: SqlThemeIcon;
		static readonly Synonym: SqlThemeIcon;
		static readonly DatabaseTrigger: SqlThemeIcon;
		static readonly Assembly: SqlThemeIcon;
		static readonly MessageType: SqlThemeIcon;
		static readonly Contract: SqlThemeIcon;
		static readonly Queue: SqlThemeIcon;
		static readonly Service: SqlThemeIcon;
		static readonly Route: SqlThemeIcon;
		static readonly DatabaseAndQueueEventNotification: SqlThemeIcon;
		static readonly RemoteServiceBinding: SqlThemeIcon;
		static readonly BrokerPriority: SqlThemeIcon;
		static readonly FullTextCatalog: SqlThemeIcon;
		static readonly FullTextStopList: SqlThemeIcon;
		static readonly SqlLogFile: SqlThemeIcon;
		static readonly PartitionFunction: SqlThemeIcon;
		static readonly PartitionScheme: SqlThemeIcon;
		static readonly SearchPropertyList: SqlThemeIcon;
		static readonly User: SqlThemeIcon;
		static readonly Schema: SqlThemeIcon;
		static readonly AsymmetricKey: SqlThemeIcon;
		static readonly Certificate: SqlThemeIcon;
		static readonly SymmetricKey: SqlThemeIcon;
		static readonly DatabaseEncryptionKey: SqlThemeIcon;
		static readonly MasterKey: SqlThemeIcon;
		static readonly DatabaseAuditSpecification: SqlThemeIcon;
		static readonly Column: SqlThemeIcon;
		static readonly Key: SqlThemeIcon;
		static readonly Constraint: SqlThemeIcon;
		static readonly Trigger: SqlThemeIcon;
		static readonly Index: SqlThemeIcon;
		static readonly Statistic: SqlThemeIcon;
		static readonly UserDefinedDataType: SqlThemeIcon;
		static readonly UserDefinedType: SqlThemeIcon;
		static readonly XmlSchemaCollection: SqlThemeIcon;
		static readonly SystemExactNumeric: SqlThemeIcon;
		static readonly SystemApproximateNumeric: SqlThemeIcon;
		static readonly SystemDateAndTime: SqlThemeIcon;
		static readonly SystemCharacterString: SqlThemeIcon;
		static readonly SystemUnicodeCharacterString: SqlThemeIcon;
		static readonly SystemBinaryString: SqlThemeIcon;
		static readonly SystemOtherDataType: SqlThemeIcon;
		static readonly SystemClrDataType: SqlThemeIcon;
		static readonly SystemSpatialDataType: SqlThemeIcon;
		static readonly UserDefinedTableTypeColumn: SqlThemeIcon;
		static readonly UserDefinedTableTypeKey: SqlThemeIcon;
		static readonly UserDefinedTableTypeConstraint: SqlThemeIcon;
		static readonly StoredProcedureParameter: SqlThemeIcon;
		static readonly TableValuedFunctionParameter: SqlThemeIcon;
		static readonly ScalarValuedFunctionParameter: SqlThemeIcon;
		static readonly AggregateFunctionParameter: SqlThemeIcon;
		static readonly DatabaseRole: SqlThemeIcon;
		static readonly ApplicationRole: SqlThemeIcon;
		static readonly FileGroupFile: SqlThemeIcon;
		static readonly SystemMessageType: SqlThemeIcon;
		static readonly SystemContract: SqlThemeIcon;
		static readonly SystemService: SqlThemeIcon;
		static readonly SystemQueue: SqlThemeIcon;
		static readonly Sequence: SqlThemeIcon;
		static readonly SecurityPolicy: SqlThemeIcon;
		static readonly DatabaseScopedCredential: SqlThemeIcon;
		static readonly ExternalResource: SqlThemeIcon;
		static readonly ExternalDataSource: SqlThemeIcon;
		static readonly ExternalFileFormat: SqlThemeIcon;
		static readonly ExternalTable: SqlThemeIcon;
		static readonly ColumnMasterKey: SqlThemeIcon;
		static readonly ColumnEncryptionKey: SqlThemeIcon;

		private constructor(id: string);

		/**
		 * Gets the ID for the theme icon for help in cases where string comparison is needed
		 */
		public readonly id: string;
	}

	export interface ObjectExplorerSessionResponse {
		sessionId: string;
	}

	export interface ObjectExplorerExpandInfo {
		sessionId: string;
		nodePath: string;
		nodes: NodeInfo[];
		errorMessage: string;
	}

	export interface ExpandNodeInfo {
		sessionId: string;
		nodePath: string;
	}

	export interface FindNodesInfo {
		sessionId: string;
		type: string;
		schema: string;
		name: string;
		database: string;
		parentObjectNames: string[];
	}

	export interface ObjectExplorerCloseSessionInfo {
		sessionId: string;
	}

	export interface ObjectExplorerCloseSessionResponse {
		sessionId: string;
		success: boolean;
	}

	export interface ObjectExplorerFindNodesResponse {
		nodes: NodeInfo[];
	}

	export interface ObjectExplorerProviderBase extends DataProvider {
		expandNode(nodeInfo: ExpandNodeInfo): Thenable<boolean>;

		refreshNode(nodeInfo: ExpandNodeInfo): Thenable<boolean>;

		findNodes(findNodesInfo: FindNodesInfo): Thenable<ObjectExplorerFindNodesResponse>;

		registerOnExpandCompleted(handler: (response: ObjectExplorerExpandInfo) => any): void;
	}

	export interface ObjectExplorerProvider extends ObjectExplorerProviderBase {
		createNewSession(connInfo: ConnectionInfo): Thenable<ObjectExplorerSessionResponse>;

		closeSession(closeSessionInfo: ObjectExplorerCloseSessionInfo): Thenable<ObjectExplorerCloseSessionResponse>;

		registerOnSessionCreated(handler: (response: ObjectExplorerSession) => any): void;

		registerOnSessionDisconnected?(handler: (response: ObjectExplorerSession) => any): void;
	}

	export interface ObjectExplorerNodeProvider extends ObjectExplorerProviderBase {
		/**
		 * The providerId for whichever type of ObjectExplorer connection this can add folders and objects to
		 */
		readonly supportedProviderId: string;

		/**
		 * Optional group name used to sort nodes in the tree. If not defined, the node order will be added in order based on provider ID, with
		 * nodes from the main ObjectExplorerProvider for this provider type added first
		 */
		readonly group?: string;

		handleSessionOpen(session: ObjectExplorerSession): Thenable<boolean>;

		handleSessionClose(closeSessionInfo: ObjectExplorerCloseSessionInfo): void;
	}

	export interface IconProvider extends DataProvider {
		getConnectionIconId(connection: IConnectionProfile, serverInfo: ServerInfo): Thenable<string>;
	}

	// Admin Services interfaces  -----------------------------------------------------------------------
	export interface DatabaseInfo {
		options: {};
	}

	export interface LoginInfo {
		name: string;
	}

	export interface CreateDatabaseResponse {
		result: boolean;
		taskId: number;
	}

	export interface CreateLoginResponse {
		result: boolean;
		taskId: number;
	}

	export interface AdminServicesProvider extends DataProvider {
		createDatabase(connectionUri: string, database: DatabaseInfo): Thenable<CreateDatabaseResponse>;

		createLogin(connectionUri: string, login: LoginInfo): Thenable<CreateLoginResponse>;

		getDefaultDatabaseInfo(connectionUri: string): Thenable<DatabaseInfo>;

		getDatabaseInfo(connectionUri: string): Thenable<DatabaseInfo>;
	}

	// Agent Services types
	export enum WeekDays {
		sunday = 1,
		monday = 2,
		tuesday = 4,
		wednesday = 8,
		thursday = 16,
		friday = 32,
		weekDays = 62,
		saturday = 64,
		weekEnds = 65,
		everyDay = 127
	}

	export enum NotifyMethods {
		none = 0,
		notifyEmail = 1,
		pager = 2,
		netSend = 4,
		notifyAll = 7
	}

	export enum AlertType {
		sqlServerEvent = 1,
		sqlServerPerformanceCondition = 2,
		nonSqlServerEvent = 3,
		wmiEvent = 4
	}

	export enum JobCompletionActionCondition {
		Never = 0,
		OnSuccess = 1,
		OnFailure = 2,
		Always = 3
	}

	export enum FrequencyTypes {
		Unknown,
		OneTime = 1 << 1,
		Daily = 1 << 2,
		Weekly = 1 << 3,
		Monthly = 1 << 4,
		MonthlyRelative = 1 << 5,
		AutoStart = 1 << 6,
		OnIdle = 1 << 7
	}

	export enum FrequencySubDayTypes {
		Unknown = 0,
		Once = 1,
		Second = 2,
		Minute = 4,
		Hour = 8
	}

	export enum FrequencyRelativeIntervals {
		First = 1,
		Second = 2,
		Third = 4,
		Fourth = 8,
		Last = 16
	}

	export enum JobExecutionStatus {
		Executing = 1,
		WaitingForWorkerThread = 2,
		BetweenRetries = 3,
		Idle = 4,
		Suspended = 5,
		WaitingForStepToFinish = 6,
		PerformingCompletionAction = 7
	}

	export interface AgentJobInfo {
		name: string;
		owner: string;
		description: string;
		currentExecutionStatus: number;
		lastRunOutcome: number;
		currentExecutionStep: string;
		enabled: boolean;
		hasTarget: boolean;
		hasSchedule: boolean;
		hasStep: boolean;
		runnable: boolean;
		category: string;
		categoryId: number;
		categoryType: number;
		lastRun: string;
		nextRun: string;
		jobId: string;
		startStepId: number;
		emailLevel: JobCompletionActionCondition;
		pageLevel: JobCompletionActionCondition;
		eventLogLevel: JobCompletionActionCondition;
		deleteLevel: JobCompletionActionCondition;
		operatorToEmail: string;
		operatorToPage: string;
		jobSteps: AgentJobStepInfo[];
		jobSchedules: AgentJobScheduleInfo[];
		alerts: AgentAlertInfo[];
	}

	export interface AgentNotebookInfo extends AgentJobInfo {
		templateId: number;
		targetDatabase: string;
		lastRunNotebookError: string;
		executeDatabase: string;
	}

	export interface AgentNotebookMaterializedInfo {
		materializedId: number;
		targetDatabase: string;
		materializedName: string;
		favorite: boolean;
	}

	export interface AgentJobScheduleInfo {
		id: number;
		name: string;
		jobName: string;
		isEnabled: boolean;
		frequencyTypes: FrequencyTypes;
		frequencySubDayTypes: FrequencySubDayTypes;
		frequencySubDayInterval: number;
		frequencyRelativeIntervals: FrequencyRelativeIntervals;
		frequencyRecurrenceFactor: number;
		frequencyInterval: number;
		dateCreated: string;
		activeStartTimeOfDay: string;
		activeStartDate: string;
		activeEndTimeOfDay: string;
		jobCount: number;
		activeEndDate: string;
		scheduleUid: string;
		description: string;
	}

	export interface AgentJobStep {
		jobId: string;
		stepId: string;
		stepName: string;
		message: string;
		runDate: string;
		runStatus: number;
		stepDetails: AgentJobStepInfo;
	}

	export enum AgentSubSystem {
		TransactSql = 1,
		ActiveScripting = 2,
		CmdExec = 3,
		Snapshot = 4,
		LogReader = 5,
		Distribution = 6,
		Merge = 7,
		QueueReader = 8,
		AnalysisQuery = 9,
		AnalysisCommands = 10,
		Ssis = 11,
		PowerShell = 12
	}

	export enum StepCompletionAction {
		QuitWithSuccess = 1,
		QuitWithFailure = 2,
		GoToNextStep = 3,
		GoToStep = 4
	}

	export interface AgentJobStepInfo {
		jobId: string;
		jobName: string;
		script: string;
		scriptName: string;
		stepName: string;
		subSystem: AgentSubSystem;
		id: number;
		failureAction: StepCompletionAction;
		successAction: StepCompletionAction;
		failStepId: number;
		successStepId: number;
		command: string;
		commandExecutionSuccessCode: number;
		databaseName: string;
		databaseUserName: string;
		server: string;
		outputFileName: string;
		appendToLogFile: boolean;
		appendToStepHist: boolean;
		writeLogToTable: boolean;
		appendLogToTable: boolean;
		retryAttempts: number;
		retryInterval: number;
		proxyName: string;
	}

	export interface AgentJobHistoryInfo {
		instanceId: number;
		sqlMessageId: string;
		message: string;
		stepId: string;
		stepName: string;
		sqlSeverity: string;
		jobId: string;
		jobName: string;
		runStatus: number;
		runDate: string;
		runDuration: string;
		operatorEmailed: string;
		operatorNetsent: string;
		operatorPaged: string;
		retriesAttempted: string;
		server: string;
		steps: AgentJobStep[];
	}

	export interface AgentNotebookHistoryInfo extends AgentJobHistoryInfo {
		materializedNotebookId: number;
		materializedNotebookName: string;
		materializedNotebookPin: boolean;
		materializedNotebookErrorInfo: string;
		materializedNotebookDeleted: boolean;
	}

	export interface AgentProxyInfo {
		id: number;
		accountName: string;
		description: string;
		credentialName: string;
		credentialIdentity: string;
		credentialId: number;
		isEnabled: boolean;
	}

	export interface AgentAlertInfo {
		id: number;
		name: string;
		delayBetweenResponses: number;
		eventDescriptionKeyword: string;
		eventSource: string;
		hasNotification: number;
		includeEventDescription: NotifyMethods;
		isEnabled: boolean;
		jobId: string;
		jobName: string;
		lastOccurrenceDate: string;
		lastResponseDate: string;
		messageId: number;
		notificationMessage: string;
		occurrenceCount: number;
		performanceCondition: string;
		severity: number;
		databaseName: string;
		countResetDate: string;
		categoryName: string;
		alertType: AlertType;
		wmiEventNamespace: string;
		wmiEventQuery: string;
	}

	export interface AgentOperatorInfo {
		name: string;
		id: number;
		emailAddress: string;
		enabled: boolean;
		lastEmailDate: string;
		lastNetSendDate: string;
		lastPagerDate: string;
		pagerAddress: string;
		categoryName: string;
		pagerDays: WeekDays;
		saturdayPagerEndTime: string;
		saturdayPagerStartTime: string;
		sundayPagerEndTime: string;
		sundayPagerStartTime: string;
		netSendAddress: string;
		weekdayPagerStartTime: string;
		weekdayPagerEndTime: string;
	}

	export interface ResultStatus {
		success: boolean;
		errorMessage: string;
	}

	export interface AgentJobsResult extends ResultStatus {
		jobs: AgentJobInfo[];
	}

	export interface AgentJobHistoryResult extends ResultStatus {
		histories: AgentJobHistoryInfo[];
		schedules: AgentJobScheduleInfo[];
		alerts: AgentAlertInfo[];
		steps: AgentJobStepInfo[];
	}

	export interface CreateAgentJobResult extends ResultStatus {
		job: AgentJobInfo;
	}

	export interface UpdateAgentJobResult extends ResultStatus {
		job: AgentJobInfo;
	}

	export interface AgentJobCategory {
		id: string;
		name: string;
	}

	export interface AgentJobDefaultsResult extends ResultStatus {
		owner: string;
		categories: AgentJobCategory[];
	}

	export interface AgentNotebooksResult extends ResultStatus {
		notebooks: AgentNotebookInfo[];
	}

	export interface AgentJobHistoryResult extends ResultStatus {
		histories: AgentJobHistoryInfo[];
		schedules: AgentJobScheduleInfo[];
		alerts: AgentAlertInfo[];
		steps: AgentJobStepInfo[];
	}

	export interface AgentNotebookHistoryResult extends ResultStatus {
		histories: AgentNotebookHistoryInfo[];
		schedules: AgentJobScheduleInfo[];
		steps: AgentJobStepInfo[];
	}

	export interface AgentNotebookMaterializedResult extends ResultStatus {
		notebookMaterialized: string;
	}

	export interface AgentNotebookTemplateResult extends ResultStatus {
		notebookTemplate: string;
	}

	export interface CreateAgentNotebookResult extends ResultStatus {
		notebook: AgentNotebookInfo;
	}

	export interface UpdateAgentNotebookResult extends ResultStatus {
		notebook: AgentNotebookInfo;
	}

	export interface CreateAgentJobStepResult extends ResultStatus {
		step: AgentJobStepInfo;
	}

	export interface UpdateAgentJobStepResult extends ResultStatus {
		step: AgentJobStepInfo;
	}

	export interface CreateAgentProxyResult extends ResultStatus {
		step: AgentJobStepInfo;
	}

	export interface UpdateAgentProxyResult extends ResultStatus {
		step: AgentJobStepInfo;
	}

	export interface AgentAlertsResult extends ResultStatus {
		alerts: AgentAlertInfo[];
	}

	export interface CreateAgentAlertResult extends ResultStatus {
		alert: AgentJobStepInfo;
	}

	export interface UpdateAgentAlertResult extends ResultStatus {
		alert: AgentJobStepInfo;
	}

	export interface AgentOperatorsResult extends ResultStatus {
		operators: AgentOperatorInfo[];
	}

	export interface CreateAgentOperatorResult extends ResultStatus {
		operator: AgentOperatorInfo;
	}

	export interface UpdateAgentOperatorResult extends ResultStatus {
		operator: AgentOperatorInfo;
	}

	export interface AgentProxiesResult extends ResultStatus {
		proxies: AgentProxyInfo[];
	}

	export interface CreateAgentProxyResult extends ResultStatus {
		proxy: AgentProxyInfo;
	}

	export interface UpdateAgentProxyResult extends ResultStatus {
		proxy: AgentProxyInfo;
	}

	export interface AgentJobSchedulesResult extends ResultStatus {
		schedules: AgentJobScheduleInfo[];
	}

	export interface CreateAgentJobScheduleResult extends ResultStatus {
		schedule: AgentJobScheduleInfo;
	}

	export interface UpdateAgentJobScheduleResult extends ResultStatus {
		schedule: AgentJobScheduleInfo;
	}

	export interface AgentServicesProvider extends DataProvider {
		// Job management methods
		getJobs(ownerUri: string): Thenable<AgentJobsResult>;
		getJobHistory(ownerUri: string, jobId: string, jobName: string): Thenable<AgentJobHistoryResult>;
		jobAction(ownerUri: string, jobName: string, action: string): Thenable<ResultStatus>;
		createJob(ownerUri: string, jobInfo: AgentJobInfo): Thenable<CreateAgentJobResult>;
		updateJob(ownerUri: string, originalJobName: string, jobInfo: AgentJobInfo): Thenable<UpdateAgentJobResult>;
		deleteJob(ownerUri: string, jobInfo: AgentJobInfo): Thenable<ResultStatus>;
		getJobDefaults(ownerUri: string): Thenable<AgentJobDefaultsResult>;

		// Notebook management methods
		getNotebooks(ownerUri: string): Thenable<AgentNotebooksResult>;
		getNotebookHistory(ownerUri: string, jobId: string, jobName: string, targetDatabase: string): Thenable<AgentNotebookHistoryResult>;
		getMaterializedNotebook(ownerUri: string, targetDatabase: string, notebookMaterializedId: number): Thenable<AgentNotebookMaterializedResult>;
		getTemplateNotebook(ownerUri: string, targetDatabase: string, jobId: string): Thenable<AgentNotebookTemplateResult>;
		createNotebook(ownerUri: string, notebook: AgentNotebookInfo, templateFilePath: string): Thenable<CreateAgentNotebookResult>;
		deleteNotebook(ownerUri: string, notebook: AgentNotebookInfo): Thenable<ResultStatus>;
		updateNotebook(ownerUri: string, originialNotebookName: string, notebook: AgentNotebookInfo, templateFilePath: string): Thenable<UpdateAgentNotebookResult>;
		updateNotebookMaterializedName(ownerUri: string, agentNotebookHistory: AgentNotebookHistoryInfo, targetDatabase: string, name: string): Thenable<ResultStatus>;
		updateNotebookMaterializedPin(ownerUri: string, agentNotebookHistory: AgentNotebookHistoryInfo, targetDatabase: string, pin: boolean): Thenable<ResultStatus>;
		deleteMaterializedNotebook(ownerUri: string, agentNotebookHistory: AgentNotebookHistoryInfo, targetDatabase: string): Thenable<ResultStatus>;

		// Job Step management methods
		createJobStep(ownerUri: string, stepInfo: AgentJobStepInfo): Thenable<CreateAgentJobStepResult>;
		updateJobStep(ownerUri: string, originalJobStepName: string, stepInfo: AgentJobStepInfo): Thenable<UpdateAgentJobStepResult>;
		deleteJobStep(ownerUri: string, stepInfo: AgentJobStepInfo): Thenable<ResultStatus>;

		// Alert management methods
		getAlerts(ownerUri: string): Thenable<AgentAlertsResult>;
		createAlert(ownerUri: string, alertInfo: AgentAlertInfo): Thenable<CreateAgentAlertResult>;
		updateAlert(ownerUri: string, originalAlertName: string, alertInfo: AgentAlertInfo): Thenable<UpdateAgentAlertResult>;
		deleteAlert(ownerUri: string, alertInfo: AgentAlertInfo): Thenable<ResultStatus>;

		// Operator management methods
		getOperators(ownerUri: string): Thenable<AgentOperatorsResult>;
		createOperator(ownerUri: string, operatorInfo: AgentOperatorInfo): Thenable<CreateAgentOperatorResult>;
		updateOperator(ownerUri: string, originalOperatorName: string, operatorInfo: AgentOperatorInfo): Thenable<UpdateAgentOperatorResult>;
		deleteOperator(ownerUri: string, operatorInfo: AgentOperatorInfo): Thenable<ResultStatus>;

		// Proxy management methods
		getProxies(ownerUri: string): Thenable<AgentProxiesResult>;
		createProxy(ownerUri: string, proxyInfo: AgentProxyInfo): Thenable<CreateAgentOperatorResult>;
		updateProxy(ownerUri: string, originalProxyName: string, proxyInfo: AgentProxyInfo): Thenable<UpdateAgentOperatorResult>;
		deleteProxy(ownerUri: string, proxyInfo: AgentProxyInfo): Thenable<ResultStatus>;

		// Credential method
		getCredentials(ownerUri: string): Thenable<GetCredentialsResult>;

		// Job Schedule management methods
		getJobSchedules(ownerUri: string): Thenable<AgentJobSchedulesResult>;
		createJobSchedule(ownerUri: string, scheduleInfo: AgentJobScheduleInfo): Thenable<CreateAgentJobScheduleResult>;
		updateJobSchedule(ownerUri: string, originalScheduleName: string, scheduleInfo: AgentJobScheduleInfo): Thenable<UpdateAgentJobScheduleResult>;
		deleteJobSchedule(ownerUri: string, scheduleInfo: AgentJobScheduleInfo): Thenable<ResultStatus>;

		registerOnUpdated(handler: () => any): void;
	}

	// DacFx interfaces  -----------------------------------------------------------------------

	// Security service interfaces ------------------------------------------------------------------------
	export interface CredentialInfo {
		id: number;
		identity: string;
		name: string;
		dateLastModified: string;
		createDate: string;
		providerName: string;
	}

	export interface GetCredentialsResult extends ResultStatus {
		credentials: CredentialInfo[];
	}

	// Task service interfaces ----------------------------------------------------------------------------
	export enum TaskStatus {
		NotStarted = 0,
		InProgress = 1,
		Succeeded = 2,
		SucceededWithWarning = 3,
		Failed = 4,
		Canceled = 5,
		Canceling = 6
	}

	export enum TaskExecutionMode {
		execute = 0,
		script = 1,
		executeAndScript = 2,
	}

	export interface ListTasksParams {
		listActiveTasksOnly: boolean;
	}

	export interface TaskInfo {
		connection?: connection.Connection;
		taskId: string;
		status: TaskStatus;
		taskExecutionMode: TaskExecutionMode;
		serverName: string;
		databaseName: string;
		name: string;
		description: string;
		providerName: string;
		isCancelable: boolean;
	}

	export interface ListTasksResponse {
		tasks: TaskInfo[];
	}

	export interface CancelTaskParams {
		taskId: string;
	}

	export interface TaskProgressInfo {
		taskId: string;
		status: TaskStatus;
		message: string;
		script?: string;
	}

	export interface TaskServicesProvider extends DataProvider {
		getAllTasks(listTasksParams: ListTasksParams): Thenable<ListTasksResponse>;

		cancelTask(cancelTaskParams: CancelTaskParams): Thenable<boolean>;

		registerOnTaskCreated(handler: (response: TaskInfo) => any): void;

		registerOnTaskStatusChanged(handler: (response: TaskProgressInfo) => any): void;
	}

	// Disaster Recovery interfaces  -----------------------------------------------------------------------

	export interface BackupConfigInfo {
		recoveryModel: string;
		defaultBackupFolder: string;
		backupEncryptors: {};
	}

	export interface BackupResponse {
		result: boolean;
		taskId: number;
	}

	export interface BackupProvider extends DataProvider {
		backup(connectionUri: string, backupInfo: { [key: string]: any }, taskExecutionMode: TaskExecutionMode): Thenable<BackupResponse>;
		getBackupConfigInfo(connectionUri: string): Thenable<BackupConfigInfo>;
	}

	export interface RestoreProvider extends DataProvider {
		getRestorePlan(connectionUri: string, restoreInfo: RestoreInfo): Thenable<RestorePlanResponse>;
		cancelRestorePlan(connectionUri: string, restoreInfo: RestoreInfo): Thenable<boolean>;
		restore(connectionUri: string, restoreInfo: RestoreInfo): Thenable<RestoreResponse>;
		getRestoreConfigInfo(connectionUri: string): Thenable<RestoreConfigInfo>;
	}

	export interface RestoreInfo {
		options: { [key: string]: any };
		taskExecutionMode: TaskExecutionMode;
	}

	export interface RestoreDatabaseFileInfo {
		fileType: string;

		logicalFileName: string;

		originalFileName: string;

		restoreAsFileName: string;
	}

	export interface DatabaseFileInfo {
		properties: LocalizedPropertyInfo[];
		id: string;
		isSelected: boolean;
	}

	export interface LocalizedPropertyInfo {
		propertyName: string;
		propertyValue: string;
		propertyDisplayName: string;
		propertyValueDisplayName: string;
	}

	export interface RestorePlanDetailInfo {
		name: string;
		currentValue: any;
		isReadOnly: boolean;
		isVisible: boolean;
		defaultValue: any;
	}

	export interface RestorePlanResponse {
		sessionId: string;
		backupSetsToRestore: DatabaseFileInfo[];
		canRestore: boolean;
		errorMessage: string;
		dbFiles: RestoreDatabaseFileInfo[];
		databaseNamesFromBackupSets: string[];
		planDetails: { [key: string]: RestorePlanDetailInfo };
	}

	export interface RestoreConfigInfo {
		configInfo: { [key: string]: any };
	}

	export interface RestoreResponse {
		result: boolean;
		taskId: string;
		errorMessage: string;
	}

	export interface ProfilerProvider extends DataProvider {
		createSession(sessionId: string, sessionName: string, template: ProfilerSessionTemplate): Thenable<boolean>;
		startSession(sessionId: string, sessionName: string): Thenable<boolean>;
		stopSession(sessionId: string): Thenable<boolean>;
		pauseSession(sessionId: string): Thenable<boolean>;
		getXEventSessions(sessionId: string): Thenable<string[]>;
		connectSession(sessionId: string): Thenable<boolean>;
		disconnectSession(sessionId: string): Thenable<boolean>;

		registerOnSessionEventsAvailable(handler: (response: ProfilerSessionEvents) => any): void;
		registerOnSessionStopped(handler: (response: ProfilerSessionStoppedParams) => any): void;
		registerOnProfilerSessionCreated(handler: (response: ProfilerSessionCreatedParams) => any): void;
	}

	export interface IProfilerTableRow {
		/**
		 * Name of the event; known issue this is not camel case, need to figure
		 * out a better way to determine column id's from rendered column names
		 */
		EventClass: string;
	}

	export interface IProfilerMoreRowsNotificationParams {
		uri: string;
		rowCount: number;
		data: IProfilerTableRow;
	}

	/**
	 * Profiler Event
	 */
	export interface ProfilerEvent {
		/**
		 * Event class name
		 */
		name: string;

		/**
		 * Event timestamp
		 */
		timestamp: string;

		/**
		 * Event values
		 */
		values: {};
	}

	/**
	 * Profiler Session Template
	 */
	export interface ProfilerSessionTemplate {
		/**
		 * Template name
		 */
		name: string;

		/**
		 * Default view for template
		 */
		defaultView: string;

		/**
		 * TSQL for creating a session
		 */
		createStatement: string;
	}

	export interface ProfilerSessionEvents {
		sessionId: string;

		events: ProfilerEvent[];

		eventsLost: boolean;
	}

	export interface ProfilerSessionStoppedParams {
		ownerUri: string;

		sessionId: number;
	}

	export interface ProfilerSessionCreatedParams {
		ownerUri: string;
		sessionName: string;
		templateName: string;
	}

	// File browser interfaces  -----------------------------------------------------------------------

	export interface FileBrowserProvider extends DataProvider {
		openFileBrowser(ownerUri: string, expandPath: string, fileFilters: string[], changeFilter: boolean): Thenable<boolean>;
		registerOnFileBrowserOpened(handler: (response: FileBrowserOpenedParams) => any): void;
		expandFolderNode(ownerUri: string, expandPath: string): Thenable<boolean>;
		registerOnFolderNodeExpanded(handler: (response: FileBrowserExpandedParams) => any): void;
		validateFilePaths(ownerUri: string, serviceType: string, selectedFiles: string[]): Thenable<boolean>;
		registerOnFilePathsValidated(handler: (response: FileBrowserValidatedParams) => any): void;
		closeFileBrowser(ownerUri: string): Thenable<FileBrowserCloseResponse>;
	}

	export interface FileTreeNode {
		children: FileTreeNode[];
		isExpanded: boolean;
		isFile: boolean;
		name: string;
		fullPath: string;
	}

	export interface FileTree {
		rootNode: FileTreeNode;
		selectedNode: FileTreeNode;
	}

	export interface FileBrowserOpenedParams {
		ownerUri: string;
		fileTree: FileTree;
		succeeded: boolean;
		message: string;
	}

	export interface FileBrowserExpandedParams {
		ownerUri: string;
		expandPath: string;
		children: FileTreeNode[];
		succeeded: boolean;
		message: string;
	}

	export interface FileBrowserValidatedParams {
		succeeded: boolean;
		message: string;
	}

	export interface FileBrowserCloseResponse {
		succeeded: boolean;
		message: string;
	}

	// ACCOUNT MANAGEMENT //////////////////////////////////////////////////
	export namespace accounts {
		export function registerAccountProvider(providerMetadata: AccountProviderMetadata, provider: AccountProvider): vscode.Disposable;

		/**
		 * Launches a flyout dialog that will display the information on how to complete device
		 * code OAuth login to the user. Only one flyout can be opened at once and each must be closed
		 * by calling {@link endAutoOAuthDeviceCode}.
		 * @param providerId	ID of the provider that's requesting the flyout be opened
		 */
		export function beginAutoOAuthDeviceCode(providerId: string, title: string, message: string, userCode: string, uri: string): Thenable<void>;

		/**
		 * Closes the flyout dialog opened by {@link beginAutoOAuthDeviceCode}
		 */
		export function endAutoOAuthDeviceCode(): void;

		/**
		 * Notifies the account management service that an account has updated (usually due to the
		 * account going stale).
		 * @param updatedAccount Account object with updated properties
		 */
		export function accountUpdated(updatedAccount: Account): void;

		/**
		 * Gets all added accounts.
		 * @returns Promise to return the accounts
		 */
		export function getAllAccounts(): Thenable<Account[]>;

		/**
		 * Generates a security token by asking the account's provider
		 * @param account Account to generate security token for (defaults to
		 * AzureResource.ResourceManagement if not given)
		 * @return Promise to return the security token
		 */
		export function getSecurityToken(account: Account, resource?: AzureResource): Thenable<{}>;

		/**
		 * An [event](#Event) which fires when the accounts have changed.
		 */
		export const onDidChangeAccounts: vscode.Event<DidChangeAccountsParams>;
	}

	/**
	 * Represents display information for an account.
	 */
	export interface AccountDisplayInfo {
		/**
		 * A display name that offers context for the account, such as "Contoso".
		 */
		contextualDisplayName: string;

		/**
		 * account provider (eg, Work/School vs Microsoft Account)
		 */
		accountType: string;

		/**
		 * A display name that identifies the account, such as "User Name".
		 */
		displayName: string;

		/**
		 * User id that identifies the account, such as "user@contoso.com".
		 */
		userId: string;
	}

	/**
	 * Represents a key that identifies an account.
	 */
	export interface AccountKey {
		/**
		 * Identifier of the provider
		 */
		providerId: string;

		/**
		 * Any arguments that identify an instantiation of the provider
		 */
		providerArgs?: any;

		/**
		 * Identifier for the account, unique to the provider
		 */
		accountId: string;
	}

	/**
	 * Represents an account.
	 */
	export interface Account {
		/**
		 * The key that identifies the account
		 */
		key: AccountKey;

		/**
		 * Display information for the account
		 */
		displayInfo: AccountDisplayInfo;

		/**
		 * Custom properties stored with the account
		 */
		properties: any;

		/**
		 * Indicates if the account needs refreshing
		 */
		isStale: boolean;
	}

	export enum AzureResource {
		ResourceManagement = 0,
		Sql = 1,
		OssRdbms = 2,
<<<<<<< HEAD
		Graph = 3
=======
		AzureKeyVault = 3,
		Graph = 4
>>>>>>> c15ac474
	}

	export interface DidChangeAccountsParams {
		// Updated accounts
		accounts: Account[];
	}

	// - ACCOUNT PROVIDER //////////////////////////////////////////////////
	/**
	 * Error to be used when the user has cancelled the prompt or refresh methods. When
	 * AccountProvider.refresh or AccountProvider.prompt are rejected with this error, the error
	 * will not be reported to the user.
	 */
	export interface PromptFailedResult {
		/**
		 * Type guard for differentiating user cancelled sign in errors from other errors
		 */
		canceled: boolean;
	}

	/**
	 * Represents a provider of accounts.
	 */
	export interface AccountProviderMetadata {
		/**
		 * The identifier of the provider
		 */
		id: string;

		/**
		 * Display name of the provider
		 */
		displayName: string;

		/**
		 * Any arguments that identify an instantiation of the provider
		 */
		args?: any;

		/**
		 * Optional settings that identify an instantiation of a provider
		 */
		settings?: {};
	}

	/**
	 * Represents a provider of accounts for use with the account management service
	 */
	export interface AccountProvider {
		/**
		 * Initializes the account provider with the accounts restored from the memento,
		 * @param storedAccounts Accounts restored from the memento
		 * @return Account objects after being rehydrated (if necessary)
		 */
		initialize(storedAccounts: Account[]): Thenable<Account[]>;

		/**
		 * Generates a security token for the provided account
		 * @param account The account to generate a security token for
		 * @param resource The resource to get the token for
		 * @return Promise to return a security token object
		 */
		getSecurityToken(account: Account, resource: AzureResource): Thenable<{} | undefined>;

		/**
		 * Prompts the user to enter account information.
		 * Returns an error if the user canceled the operation.
		 */
		prompt(): Thenable<Account | PromptFailedResult>;

		/**
		 * Refreshes a stale account.
		 * Returns an error if the user canceled the operation.
		 * Otherwise, returns a new updated account instance.
		 * @param account - An account.
		 */
		refresh(account: Account): Thenable<Account | PromptFailedResult>;

		/**
		 * Clears sensitive information for an account. To be called when account is removed
		 * @param accountKey - Key that uniquely identifies the account to clear
		 */
		clear(accountKey: AccountKey): Thenable<void>;

		/**
		 * Called from the account management service when the user has cancelled an auto OAuth
		 * authorization process. Implementations should use this to cancel any polling process
		 * and call the end OAuth method.
		 */
		autoOAuthCancelled(): Thenable<void>;

		/**
		 * Clears token cache
		 */
		clearTokenCache(): Thenable<void>;
	}

	// Resource provider interfaces  -----------------------------------------------------------------------

	// - ACCOUNT PROVIDER //////////////////////////////////////////////////
	/**
	 * Represents a provider of accounts.
	 */
	export interface ResourceProviderMetadata {
		/**
		 * The identifier of the provider
		 */
		id: string;

		/**
		 * Display name of the provider
		 */
		displayName: string;

		/**
		 * Optional settings that identify an instantiation of a provider
		 */
		settings?: {};
	}

	export namespace resources {
		/**
		 * Registers a resource provider that can suport
		 */
		export function registerResourceProvider(providerMetadata: ResourceProviderMetadata, provider: ResourceProvider): vscode.Disposable;
	}

	/**
	 * Represents a provider of resource
	 */
	export interface ResourceProvider {
		createFirewallRule(account: Account, firewallruleInfo: FirewallRuleInfo): Thenable<CreateFirewallRuleResponse>;
		handleFirewallRule(errorCode: number, errorMessage: string, connectionTypeId: string): Thenable<HandleFirewallRuleResponse>;
	}

	export interface FirewallRuleInfo {
		startIpAddress: string;
		endIpAddress: string;
		serverName: string;
		securityTokenMappings: {};
	}

	export interface CreateFirewallRuleResponse {
		result: boolean;
		errorMessage: string;
	}

	export interface HandleFirewallRuleResponse {
		result: boolean;
		ipAddress: string;
	}

	export interface ModalDialog {
		/**
		 * Title of the webview.
		 */
		title: string;

		/**
		 * Contents of the dialog body.
		 */
		html: string;

		/**
		 * The caption of the OK button.
		 */
		okTitle: string;

		/**
		 * The caption of the Close button.
		 */
		closeTitle: string;

		/**
		 * Opens the dialog.
		 */
		open(): void;

		/**
		 * Closes the dialog.
		 */
		close(): void;

		/**
		 * Raised when the webview posts a message.
		 */
		readonly onMessage: vscode.Event<any>;

		/**
		 * Raised when dialog closed.
		 */
		readonly onClosed: vscode.Event<any>;

		/**
		 * Post a message to the dialog.
		 *
		 * @param message Body of the message.
		 */
		postMessage(message: any): Thenable<any>;
	}

	export interface DashboardWebview {
		/**
		 * Raised when the webview posts a message.
		 */
		readonly onMessage: vscode.Event<any>;

		/**
		 * Raised when the webview closed.
		 */
		readonly onClosed: vscode.Event<any>;

		/**
		 * Post a message to the webview.
		 *
		 * @param message Body of the message.
		 */
		postMessage(message: any): Thenable<any>;

		/**
		 * The connection info for the dashboard the webview exists on
		 */
		readonly connection: connection.Connection;

		/**
		 * The info on the server for the webview dashboard
		 */
		readonly serverInfo: ServerInfo;

		/**
		 * Contents of the dialog body.
		 */
		html: string;
	}

	export namespace dashboard {
		/**
		 * Register a provider for a webview widget
		 */
		export function registerWebviewProvider(widgetId: string, handler: (webview: DashboardWebview) => void): void;
	}

	/**
	 * Namespace for interacting with the workspace
	 */
	export namespace workspace {
		/**
		 * An event that is emitted when a [dashboard](#DashboardDocument) is opened.
		 */
		export const onDidOpenDashboard: vscode.Event<DashboardDocument>;

		/**
		 * An event that is emitted when a [dashboard](#DashboardDocument) is focused.
		 */
		export const onDidChangeToDashboard: vscode.Event<DashboardDocument>;

		/**
		 * Create a new model view editor
		 */
		export function createModelViewEditor(title: string, options?: ModelViewEditorOptions): ModelViewEditor;

		export interface ModelViewEditor extends window.ModelViewPanel {
			/**
			 * `true` if there are unpersisted changes.
			 * This is editable to support extensions updating the dirty status.
			 */
			isDirty: boolean;

			/**
			 * Opens the editor
			 */
			openEditor(position?: vscode.ViewColumn): Thenable<void>;

			/**
			 * Registers a save handler for this editor. This will be called if [supportsSave](#ModelViewEditorOptions.supportsSave)
			 * is set to true and the editor is marked as dirty
			 */
			registerSaveHandler(handler: () => Thenable<boolean>): void;
		}
	}

	export interface DashboardDocument {
		profile: IConnectionProfile;
		serverInfo: ServerInfo;
	}

	export enum ExtensionNodeType {
		Server = 'Server',
		Database = 'Database'
	}

	export class TreeItem extends vscode.TreeItem {
		payload?: IConnectionProfile;
		childProvider?: string;
		type?: ExtensionNodeType;
	}

	export namespace tasks {
		export interface ITaskHandler {
			(profile: IConnectionProfile, ...args: any[]): any;
		}

		/**
		 * Registers a task that can be invoked via a keyboard shortcut,
		 * a menu item, an action, or directly.
		 *
		 * Registering a task with an existing task identifier twice
		 * will cause an error.
		 *
		 * @param task A unique identifier for the task.
		 * @param callback A task handler function.
		 * @param thisArg The `this` context used when invoking the handler function.
		 * @return Disposable which unregisters this task on disposal.
		 */
		export function registerTask(task: string, callback: ITaskHandler, thisArg?: any): vscode.Disposable;

		/**
		 * Starts an operation to run in the background
		 * @param operationInfo Operation Information
		 */
		export function startBackgroundOperation(operationInfo: BackgroundOperationInfo): void;
	}

	/**
	 * Supports defining a model that can be instantiated as a view in the UI
	 */
	export interface ModelBuilder {
		navContainer(): ContainerBuilder<NavContainer, any, any>;
		divContainer(): DivBuilder;
		flexContainer(): FlexBuilder;
		splitViewContainer(): SplitViewBuilder;
		dom(): ComponentBuilder<DomComponent>;
		/**
		 * @deprecated please use radioCardGroup component.
		 */
		card(): ComponentBuilder<CardComponent>;
		inputBox(): ComponentBuilder<InputBoxComponent>;
		checkBox(): ComponentBuilder<CheckBoxComponent>;
		radioButton(): ComponentBuilder<RadioButtonComponent>;
		webView(): ComponentBuilder<WebViewComponent>;
		editor(): ComponentBuilder<EditorComponent>;
		diffeditor(): ComponentBuilder<DiffEditorComponent>;
		text(): ComponentBuilder<TextComponent>;
		image(): ComponentBuilder<ImageComponent>;
		button(): ComponentBuilder<ButtonComponent>;
		dropDown(): ComponentBuilder<DropDownComponent>;
		tree<T>(): ComponentBuilder<TreeComponent<T>>;
		listBox(): ComponentBuilder<ListBoxComponent>;
		table(): ComponentBuilder<TableComponent>;
		declarativeTable(): ComponentBuilder<DeclarativeTableComponent>;
		dashboardWidget(widgetId: string): ComponentBuilder<DashboardWidgetComponent>;
		dashboardWebview(webviewId: string): ComponentBuilder<DashboardWebviewComponent>;
		formContainer(): FormBuilder;
		groupContainer(): GroupBuilder;
		toolbarContainer(): ToolbarBuilder;
		loadingComponent(): LoadingComponentBuilder;
		fileBrowserTree(): ComponentBuilder<FileBrowserTreeComponent>;
		hyperlink(): ComponentBuilder<HyperlinkComponent>;
	}

	export interface TreeComponentDataProvider<T> extends vscode.TreeDataProvider<T> {
		getTreeItem(element: T): TreeComponentItem | Thenable<TreeComponentItem>;
	}

	export interface NodeCheckedEventParameters<T> {
		element: T;
		checked: boolean;
	}

	export interface TreeComponentView<T> extends vscode.Disposable {
		onNodeCheckedChanged: vscode.Event<NodeCheckedEventParameters<T>>;
		onDidChangeSelection: vscode.Event<vscode.TreeViewSelectionChangeEvent<T>>;
	}

	export class TreeComponentItem extends vscode.TreeItem {
		checked?: boolean;
		enabled?: boolean;
	}

	export interface ComponentBuilder<T extends Component> {
		component(): T;
		withProperties<U>(properties: U): ComponentBuilder<T>;
		withValidation(validation: (component: T) => boolean): ComponentBuilder<T>;
	}
	export interface ContainerBuilder<T extends Component, TLayout, TItemLayout> extends ComponentBuilder<T> {
		withLayout(layout: TLayout): ContainerBuilder<T, TLayout, TItemLayout>;
		withItems(components: Array<Component>, itemLayout?: TItemLayout): ContainerBuilder<T, TLayout, TItemLayout>;
	}

	export interface FlexBuilder extends ContainerBuilder<FlexContainer, FlexLayout, FlexItemLayout> {
	}

	// Building on top of flex item
	export interface SplitViewBuilder extends ContainerBuilder<SplitViewContainer, SplitViewLayout, FlexItemLayout> {
	}

	export interface DivBuilder extends ContainerBuilder<DivContainer, DivLayout, DivItemLayout> {
	}

	export interface GroupBuilder extends ContainerBuilder<GroupContainer, GroupLayout, GroupItemLayout> {
	}

	export interface ToolbarBuilder extends ContainerBuilder<ToolbarContainer, ToolbarLayout, any> {
		withToolbarItems(components: ToolbarComponent[]): ContainerBuilder<ToolbarContainer, ToolbarLayout, any>;

		/**
		 * Creates a collection of child components and adds them all to this container
		 *
		 * @param toolbarComponents the definitions
		 */
		addToolbarItems(toolbarComponents: Array<ToolbarComponent>): void;

		/**
		 * Creates a child component and adds it to this container.
		 *
		 * @param toolbarComponent the component to be added
		 */
		addToolbarItem(toolbarComponent: ToolbarComponent): void;
	}

	export interface LoadingComponentBuilder extends ComponentBuilder<LoadingComponent> {
		/**
		 * Set the component wrapped by the LoadingComponent
		 * @param component The component to wrap
		 */
		withItem(component: Component): LoadingComponentBuilder;
	}

	export interface FormBuilder extends ContainerBuilder<FormContainer, FormLayout, FormItemLayout> {
		withFormItems(components: (FormComponent | FormComponentGroup)[], itemLayout?: FormItemLayout): FormBuilder;

		/**
		 * Creates a collection of child components and adds them all to this container
		 *
		 * @param formComponents the definitions
		 * @param [itemLayout] Optional layout for the child items
		 */
		addFormItems(formComponents: Array<FormComponent | FormComponentGroup>, itemLayout?: FormItemLayout): void;

		/**
		 * Creates a child component and adds it to this container.
		 *
		 * @param formComponent the component to be added
		 * @param [itemLayout] Optional layout for this child item
		 */
		addFormItem(formComponent: FormComponent | FormComponentGroup, itemLayout?: FormItemLayout): void;

		/**
		 * Inserts a from component in a given position in the form. Returns error given invalid index
		 * @param formComponent Form component
		 * @param index index to insert the component to
		 * @param itemLayout Item Layout
		 */
		insertFormItem(formComponent: FormComponent | FormComponentGroup, index?: number, itemLayout?: FormItemLayout): void;

		/**
		 * Removes a from item from the from
		 */
		removeFormItem(formComponent: FormComponent | FormComponentGroup): boolean;
	}

	export interface Component extends ComponentProperties {
		readonly id: string;

		/**
		 * Sends any updated properties of the component to the UI
		 *
		 * @returns Thenable that completes once the update
		 * has been applied in the UI
		 */
		updateProperties(properties: { [key: string]: any }): Thenable<void>;

		/**
		 * Sends an updated property of the component to the UI
		 *
		 * @returns Thenable that completes once the update
		 * has been applied in the UI
		 */
		updateProperty(key: string, value: any): Thenable<void>;

		/**
		 * Updates the specified CSS Styles and notifies the UI
		 * @param cssStyles The styles to update
		 * @returns Thenable that completes once the update has been applied to the UI
		 */
		updateCssStyles(cssStyles: { [key: string]: string }): Thenable<void>;

		/**
		 * Event fired to notify that the component's validity has changed
		 */
		readonly onValidityChanged: vscode.Event<boolean>;

		/**
		 * Whether the component is valid or not
		 */
		readonly valid: boolean;

		/**
		 * Run the component's validations
		 */
		validate(): Thenable<boolean>;

		/**
		 * Focuses the component.
		 */
		focus(): Thenable<void>;
	}

	export interface FormComponent {
		component: Component;
		title: string;
		actions?: Component[];
		required?: boolean;
	}

	/**
	 * Used to create a group of components in a form layout
	 */
	export interface FormComponentGroup {
		/**
		 * The form components to display in the group along with optional layouts for each item
		 */
		components: (FormComponent & { layout?: FormItemLayout })[];

		/**
		 * The title of the group, displayed above its components
		 */
		title: string;
	}

	export interface ToolbarComponent {
		component: Component;
		title?: string;
		toolbarSeparatorAfter?: boolean;
	}

	/**
	 * A component that contains other components
	 */
	export interface Container<TLayout, TItemLayout> extends Component {
		/**
		 * A copy of the child items array. This cannot be added to directly -
		 * components must be created using the create methods instead
		 */
		readonly items: Component[];

		/**
		 * Removes all child items from this container
		 */
		clearItems(): void;
		/**
		 * Creates a collection of child components and adds them all to this container
		 *
		 * @param itemConfigs the definitions
		 * @param [itemLayout] Optional layout for the child items
		 */
		addItems(itemConfigs: Array<Component>, itemLayout?: TItemLayout): void;

		/**
		 * Creates a child component and adds it to this container.
		 * Adding component to multiple containers is not supported
		 *
		 * @param component the component to be added
		 * @param [itemLayout] Optional layout for this child item
		 */
		addItem(component: Component, itemLayout?: TItemLayout): void;

		/**
		 * Creates a child component and inserts it to this container. Returns error given invalid index
		 * Adding component to multiple containers is not supported
		 * @param component the component to be added
		 * @param index the index to insert the component to
		 * @param [itemLayout] Optional layout for this child item
		 */
		insertItem(component: Component, index: number, itemLayout?: TItemLayout): void;

		/**
		 *
		 * @param component Removes a component from this container
		 */
		removeItem(component: Component): boolean;

		/**
		 * Defines the layout for this container
		 *
		 * @param layout object
		 */
		setLayout(layout: TLayout): void;
	}

	export interface NavContainer extends Container<any, any> {
	}

	/**
	 * Valid values for the align-items CSS property
	 */
	export type AlignItemsType =
		'normal' |
		'stretch' |
		'center' |
		'start' |
		'end' |
		'flex-start' |
		'flex-end' |
		'baseline' |
		'first baseline' |
		'last baseline' |
		'safe center' |
		'unsafe center' |
		'inherit' |
		'initial' |
		'unset';

	/**
	 * Valid values for the justify-content CSS property
	 */
	export type JustifyContentType = 'flex-start' | 'flex-end' | 'center' | 'space-between' | 'space-around' | 'initial' | 'inherit';
	/**
	 * Valid values for the align-content CSS property
	 */
	export type AlignContentType = 'stretch' | 'center' | 'flex-start' | 'flex-end' | 'space-between' | 'space-around' | 'initial' | 'inherit';
	/**
	 * Valid values for flex-wrap CSS property
	 */
	export type FlexWrapType = 'nowrap' | 'wrap' | 'wrap-reverse';
	/**
	 * Valid values for the text-align CSS property
	 */
	export type TextAlignType = 'left' | 'right' | 'center' | 'justify' | 'initial' | 'inherit';
	/**
	 * Valid values for the position CSS property
	 */
	export type PositionType = 'static' | 'absolute' | 'fixed' | 'relative' | 'sticky' | 'initial' | 'inherit';
	/**
	 * Valid values for the display CSS property
	 */
	export type DisplayType =
		'inline' |
		'block' |
		'contents' |
		'flex' |
		'grid' |
		'inline-block' |
		'inline-flex' |
		'inline-grid' |
		'inline-table' |
		'list-item' |
		'run-in' |
		'table' |
		'table-caption' |
		' table-column-group' |
		'table-header-group' |
		'table-footer-group' |
		'table-row-group' |
		'table-cell' |
		'table-column' |
		'table-row' |
		'none' |
		'initial' |
		'inherit' |
		'';

	/**
	 * The config for a FlexBox-based container. This supports easy
	 * addition of content to a container with a flexible layout
	 * and use of space.
	 */
	export interface FlexLayout {
		/**
		 * Matches the flex-flow CSS property and its available values.
		 * To layout as a vertical view use "column", and for horizontal
		 * use "row".
		 */
		flexFlow?: string;
		/**
		 * Matches the justify-content CSS property.
		 */
		justifyContent?: JustifyContentType;
		/**
		 * Matches the align-items CSS property.
		 */
		alignItems?: AlignItemsType;
		/**
		 * Matches the align-content CSS property.
		 */
		alignContent?: AlignContentType;
		/**
		 *  Matches the flex-wrap CSS property.
		 */
		flexWrap?: FlexWrapType;
		/**
		 * Container Height
		 */
		height?: number | string;

		/**
		 * Container Width
		 */
		width?: number | string;

		/**
		 * Matches the text-align CSS property.
		 */
		textAlign?: TextAlignType;

		/**
		 * The position CSS property. Empty by default.
		 * This is particularly useful if laying out components inside a FlexContainer and
		 * the size of the component is meant to be a fixed size. In this case the position must be
		 * set to 'absolute', with the parent FlexContainer having 'relative' position.
		 * Without this the component will fail to correctly size itself.
		 */
		position?: PositionType;
	}

	export interface SplitViewLayout extends FlexLayout {
		/**
		 * Orientation of the views inside split
		 */
		orientation: string;

		/**
		 * SplitView height
		 */
		splitViewHeight: number | string;
	}

	export interface FlexItemLayout {
		/**
		 * Matches the order CSS property and its available values.
		 */
		order?: number;
		/**
		 * Matches the flex CSS property and its available values.
		 * Default is "1 1 auto".
		 */
		flex?: string;
		/**
		 * Matches the CSS style key and its available values.
		 */
		CSSStyles?: { [key: string]: string };
	}

	export interface FormItemLayout {
		horizontal?: boolean;
		componentWidth?: number | string;
		componentHeight?: number | string;
		titleFontSize?: number | string;
		info?: string;
	}

	export interface FormLayout {
		width?: number | string;
		height?: number | string;
		padding?: string;
	}

	export interface GroupLayout {
		width?: number | string;
		header?: string;
		collapsible?: boolean;
		collapsed?: boolean;
	}

	export interface GroupItemLayout {
	}

	export interface DivLayout {
		/**
		 * Container Height
		 */
		height?: number | string;

		/**
		 * Container Width
		 */
		width?: number | string;
	}

	export interface DivItemLayout {
		/**
		 * Matches the order CSS property and its available values.
		 */
		order?: number;

		/**
		 * Matches the CSS style key and its available values.
		 */
		CSSStyles?: { [key: string]: string };
	}

	export interface DivContainer extends Container<DivLayout, DivItemLayout>, DivContainerProperties {
		/**
		 * An event called when the div is clicked
		 */
		onDidClick: vscode.Event<any>;
	}

	export interface FlexContainer extends Container<FlexLayout, FlexItemLayout> {
	}

	export interface SplitViewContainer extends Container<SplitViewLayout, FlexItemLayout> {
	}

	export interface FormContainer extends Container<FormLayout, FormItemLayout> {
	}

	export interface GroupContainer extends Container<GroupLayout, GroupItemLayout>, GroupContainerProperties {
	}

	export enum Orientation {
		Horizontal = 'horizontal',
		Vertical = 'vertial'
	}

	export interface ToolbarLayout {
		orientation: Orientation;
	}
	export interface ToolbarContainer extends Container<ToolbarLayout, any> {
	}

	/**
	 * Describes an action to be shown in the UI, with a user-readable label
	 * and a callback to execute the action
	 */
	export interface ActionDescriptor {
		/**
		 * User-visible label to display
		 */
		label: string;
		/**
		 * Name of the clickable action. If not defined then no action will be shown
		 */
		actionTitle?: string;
		/**
		 * Data sent on callback being run.
		 */
		callbackData?: any;
	}

	/**
	 * Defines status indicators that can be shown to the user as part of
	 * components such as the Card UI
	 */
	export enum StatusIndicator {
		None = 0,
		Ok = 1,
		Warning = 2,
		Error = 3
	}

	export enum CardType {
		VerticalButton = 'VerticalButton',
		Details = 'Details',
		ListItem = 'ListItem'
	}

	/**
	 * Properties representing the card component, can be used
	 * when using ModelBuilder to create the component
	 */
	export interface CardProperties extends ComponentProperties, ComponentWithIcon {
		label: string;
		value?: string;
		actions?: ActionDescriptor[];
		descriptions?: CardDescriptionItem[];
		status?: StatusIndicator;

		/**
		 * Returns true if the card is selected
		 */
		selected?: boolean;

		/**
		 * Card Type, default: Details
		 */
		cardType?: CardType;
	}

	export interface CardDescriptionItem {
		label: string;
		value?: string;
		tooltip?: string;
		fontWeight?: 'normal' | 'bold';
	}

	export type InputBoxInputType = 'color' | 'date' | 'datetime-local' | 'email' | 'month' | 'number' | 'password' | 'range' | 'search' | 'text' | 'time' | 'url' | 'week';

	export interface ComponentProperties {
		height?: number | string;
		width?: number | string;
		/**
		 * The position CSS property. Empty by default.
		 * This is particularly useful if laying out components inside a FlexContainer and
		 * the size of the component is meant to be a fixed size. In this case the position must be
		 * set to 'absolute', with the parent FlexContainer having 'relative' position.
		 * Without this the component will fail to correctly size itself
		 */
		position?: PositionType;
		/**
		 * Whether the component is enabled in the DOM
		 */
		enabled?: boolean;
		/**
		 * Corresponds to the display CSS property for the element
		 */
		display?: DisplayType;
		/**
		 * Corresponds to the aria-label accessibility attribute for this component
		 */
		ariaLabel?: string;
		/**
		 * Corresponds to the role accessibility attribute for this component
		 */
		ariaRole?: string;
		/**
		 * Corresponds to the aria-selected accessibility attribute for this component
		 */
		ariaSelected?: boolean;
		/**
		 * Matches the CSS style key and its available values.
		 */
		CSSStyles?: { [key: string]: string };
	}

	export interface ComponentWithIcon {
		/**
		 * @deprecated This will be moved to `ComponentWithIconProperties`
		 */
		iconPath?: string | vscode.Uri | { light: string | vscode.Uri; dark: string | vscode.Uri };
		/**
		 * @deprecated This will be moved to `ComponentWithIconProperties`
		 */
		iconHeight?: number | string;
		/**
		 * @deprecated This will be moved to `ComponentWithIconProperties`
		 */
		iconWidth?: number | string;
	}

	export interface InputBoxProperties extends ComponentProperties {
		value?: string;
		ariaLive?: string;
		placeHolder?: string;
		inputType?: InputBoxInputType;
		required?: boolean;
		multiline?: boolean;
		rows?: number;
		columns?: number;
		min?: number;
		max?: number;
		/**
		 * Whether to stop key event propagation when enter is pressed in the input box. Leaving this as false
		 * means the event will propagate up to any parents that have handlers (such as validate on Dialogs)
		 */
		stopEnterPropagation?: boolean;
	}

	export interface TableColumn {
		value: string;
		width?: number;
		cssClass?: string;
		headerCssClass?: string;
		toolTip?: string;
		type?: ColumnType;
		options?: CheckboxColumnOption | TextColumnOption;
	}

	export enum ColumnType {
		text = 0,
		checkBox = 1,
		button = 2
	}

	export interface CheckboxColumnOption {
		actionOnCheckbox: ActionOnCellCheckboxCheck;
	}

	export interface TextColumnOption {
	}

	export enum ActionOnCellCheckboxCheck {
		selectRow = 0,
		customAction = 1
	}

	export enum ColumnSizingMode {
		ForceFit = 0,	// all columns will be sized to fit in viewable space, no horiz scroll bar
		AutoFit = 1,	// columns will be ForceFit up to a certain number; currently 3.  At 4 or more the behavior will switch to NO force fit
		DataFit = 2		// columns use sizing based on cell data, horiz scroll bar present if more cells than visible in view area
	}

	export interface TableComponentProperties extends ComponentProperties {
		data: any[][];
		columns: string[] | TableColumn[];
		fontSize?: number | string;
		selectedRows?: number[];
		forceFitColumns?: ColumnSizingMode;
		title?: string;
		ariaRowCount?: number;
		ariaColumnCount?: number;
		updateCells?: TableCell[];
		moveFocusOutWithTab?: boolean; // accessibility requirement for tables with no actionable cells
	}

	export interface CheckBoxCell extends TableCell {
		checked: boolean;
		columnName: string;
	}

	export interface FileBrowserTreeProperties extends ComponentProperties {
		ownerUri: string;
	}

	export interface CheckBoxProperties extends ComponentProperties {
		checked?: boolean;
		label?: string;
	}

	export interface TreeProperties extends ComponentProperties {
		withCheckbox?: boolean;
	}

	export enum DeclarativeDataType {
		string = 'string',
		category = 'category',
		boolean = 'boolean',
		editableCategory = 'editableCategory'
	}

	export interface RadioButtonProperties {
		name?: string;
		label?: string;
		value?: string;
		checked?: boolean;
	}

	export interface TextComponentProperties extends ComponentProperties, TitledComponentProperties {
		value?: string;
		links?: LinkArea[];
		description?: string;
		requiredIndicator?: boolean;
	}

	export interface ImageComponentProperties extends ComponentProperties, ComponentWithIcon {
	}

	export interface GroupContainerProperties {
		collapsed: boolean;
	}

	export interface LinkArea {
		text: string;
		url: string;
	}

	export interface HyperlinkComponentProperties extends ComponentProperties, TitledComponentProperties {
		label: string;
		url: string;
	}

	export interface DropDownProperties extends ComponentProperties {
		value?: string | CategoryValue;
		values?: string[] | CategoryValue[];
		editable?: boolean;
		fireOnTextChange?: boolean;
		required?: boolean;
	}

	export interface DeclarativeTableColumn {
		displayName: string;
		valueType: DeclarativeDataType;
		isReadOnly: boolean;
		width: number | string;
		categoryValues?: CategoryValue[];
	}

	export interface DeclarativeTableProperties {
		data: any[][];
		columns: DeclarativeTableColumn[];
	}

	export interface ListBoxProperties {
		selectedRow?: number;
		values?: string[];
	}

	export interface WebViewProperties extends ComponentProperties {
		message?: any;

		/**
		 * Contents of the webview.
		 *
		 * Should be a complete html document.
		 */
		html?: string;
		/**
		 * Content settings for the webview.
		 */
		options?: vscode.WebviewOptions;
	}

	export interface DomProperties extends ComponentProperties {
		/**
		 * Contents of the DOM component.
		 */
		html?: string;
	}

	/**
	 * Editor properties for the editor component
	 */
	export interface EditorProperties extends ComponentProperties {
		/**
		 * The content inside the text editor
		 */
		content?: string;
		/**
		 * The languge mode for this text editor. The language mode is SQL by default.
		 */
		languageMode?: string;
		/**
		 * Minimum height for editor component
		 */
		minimumHeight?: number;
	}

	export interface ButtonProperties extends ComponentProperties, ComponentWithIcon {
		/**
		 * The label for the button
		 */
		label?: string;
		/**
		 * Whether the button opens the file browser dialog
		 */
		isFile?: boolean;
		/**
		 * The content of the currently selected file
		 */
		fileContent?: string;
		/**
		 * @deprecated This will be moved to `ComponentWithIconProperties`
		 *
		 * The title for the button. This title will show when hovered over
		 */
		title?: string;
	}

	export interface LoadingComponentProperties {
		loading?: boolean;
		showText?: boolean;
		loadingText?: string;
		loadingCompletedText?: string;
	}

	export interface DivContainerProperties extends ComponentProperties {
		/**
		 * Matches the overflow-y CSS property and its available values.
		 */
		overflowY?: string;

		/**
		 * Setting the scroll based on the y offset
		 * This is used when its child component is webview
		 */
		yOffsetChange?: number;

		/**
		 * Indicates whether the element is clickable
		 */
		clickable?: boolean;
	}

	export interface TitledComponentProperties {
		/**
		 * The title for the component. This title will show when hovered over
		 */
		title?: string;
	}

	export interface CardComponent extends Component, CardProperties {
		onDidActionClick: vscode.Event<ActionDescriptor>;
		onCardSelectedChanged: vscode.Event<any>;
	}

	export interface DomComponent extends Component, DomProperties {
	}

	export interface TextComponent extends Component, TextComponentProperties {
	}

	export interface ImageComponent extends Component, ImageComponentProperties {
	}

	export interface HyperlinkComponent extends Component, HyperlinkComponentProperties {
	}

	export interface InputBoxComponent extends Component, InputBoxProperties {
		onTextChanged: vscode.Event<any>;
		/**
		 * Event that's fired whenever enter is pressed within the input box
		 */
		onEnterKeyPressed: vscode.Event<string>;
	}

	export interface RadioButtonComponent extends Component, RadioButtonProperties {
		/**
		 * An event called when the radio button is clicked
		 */
		onDidClick: vscode.Event<any>;
	}

	export interface CheckBoxComponent extends Component, CheckBoxProperties {
		onChanged: vscode.Event<any>;
	}

	export interface DropDownComponent extends Component, DropDownProperties {
		onValueChanged: vscode.Event<any>;
	}

	export interface TableCell {
		row: number;
		column: number;
		value: any;
	}

	export interface DeclarativeTableComponent extends Component, DeclarativeTableProperties {
		onDataChanged: vscode.Event<any>;
	}

	export interface ListBoxComponent extends Component, ListBoxProperties {
		onRowSelected: vscode.Event<any>;
	}

	export interface ICheckboxCellActionEventArgs extends ICellActionEventArgs {
		checked: boolean;
	}

	interface ICellActionEventArgs {
		row: number;
		column: number;
		columnName: number;
	}

	export interface TableComponent extends Component, TableComponentProperties {
		onRowSelected: vscode.Event<any>;
		onCellAction?: vscode.Event<ICellActionEventArgs>;
	}

	export interface FileBrowserTreeComponent extends Component, FileBrowserTreeProperties {
		onDidChange: vscode.Event<any>;
	}

	export interface TreeComponent<T> extends Component, TreeProperties {
		registerDataProvider<T>(dataProvider: TreeComponentDataProvider<T>): TreeComponentView<T>;
	}

	export interface WebViewComponent extends Component {
		html: string;
		message: any;
		onMessage: vscode.Event<any>;
		readonly options: vscode.WebviewOptions;
	}

	/**
	 * Editor component for displaying the text code editor
	 */
	export interface EditorComponent extends Component {
		/**
		 * The content inside the text editor
		 */
		content: string;
		/**
		 * The languge mode for this text editor. The language mode is SQL by default.
		 */
		languageMode: string;
		/**
		 * The editor Uri which will be used as a reference for VSCode Language Service.
		 * Currently this is auto-generated by the framework but can be queried after
		 * view initialization is completed
		 */
		readonly editorUri: string;
		/**
		 * An event called when the editor content is updated
		 */
		readonly onContentChanged: vscode.Event<any>;

		/**
		 * An event called when the editor is created
		 */
		readonly onEditorCreated: vscode.Event<any>;

		/**
		 * Toggle for whether the editor should be automatically resized or not
		 */
		isAutoResizable: boolean;

		/**
		 * Minimum height for editor component
		 */
		minimumHeight: number;
	}

	export interface DiffEditorComponent extends Component {
		/**
		 * The content inside the left text editor
		 */
		contentLeft: string;
		/**
		 * The content inside the right text editor
		 */
		contentRight: string;
		/**
		 * The languge mode for this text editor. The language mode is SQL by default.
		 */
		languageMode: string;
		/**
		 * The left editor Uri which will be used as a reference for VSCode Language Service.
		 * Currently this is auto-generated by the framework but can be queried after
		 * view initialization is completed
		 */
		readonly editorUriLeft: string;
		/**
		 * The right editor Uri which will be used as a reference for VSCode Language Service.
		 * Currently this is auto-generated by the framework but can be queried after
		 * view initialization is completed
		 */
		readonly editorUriRight: string;
		/**
		 * An event called when the editor content is updated
		 */
		readonly onContentChanged: vscode.Event<any>;

		/**
		 * An event called when the editor is created
		 */
		readonly onEditorCreated: vscode.Event<any>;

		/**
		 * Toggle for whether the editor should be automatically resized or not
		 */
		isAutoResizable: boolean;

		/**
		 * Minimum height for editor component
		 */
		minimumHeight: number;
	}

	export interface ButtonComponent extends Component, ButtonProperties {
		/**
		 * An event called when the button is clicked
		 */
		onDidClick: vscode.Event<any>;
	}

	export interface DashboardWidgetComponent extends Component {
		widgetId: string;
	}

	export interface DashboardWebviewComponent extends Component {
		webviewId: string;
	}

	/**
	 * Component used to wrap another component that needs to be loaded, and show a loading spinner
	 * while the contained component is loading
	 */
	export interface LoadingComponent extends Component {
		/**
		 * Whether to show the loading spinner instead of the contained component. True by default
		 */
		loading: boolean;

		/**
		 * The component displayed when the loading property is false
		 */
		component: Component;
	}

	/**
	 * A view backed by a model provided by an extension.
	 * This model contains enough information to lay out the view
	 */
	export interface ModelView {
		/**
		 * Raised when the view closed.
		 */
		readonly onClosed: vscode.Event<any>;

		/**
		 * The connection info for the dashboard the webview exists on
		 */
		readonly connection: connection.Connection;

		/**
		 * The info on the server for the dashboard
		 */
		readonly serverInfo: ServerInfo;

		/**
		 * The model backing the model-based view
		 */
		readonly modelBuilder: ModelBuilder;

		/**
		 * Whether or not the model view's root component is valid
		 */
		readonly valid: boolean;

		/**
		 * Raised when the model view's valid property changes
		 */
		readonly onValidityChanged: vscode.Event<boolean>;

		/**
		 * Run the model view root component's validations
		 */
		validate(): Thenable<boolean>;

		/**
		 * Initializes the model with a root component definition.
		 * Once this has been done, the components will be laid out in the UI and
		 * can be accessed and altered as needed.
		 */
		initializeModel<T extends Component>(root: T): Thenable<void>;
	}

	export namespace ui {
		/**
		 * Register a provider for a model-view widget
		 */
		export function registerModelViewProvider(widgetId: string, handler: (view: ModelView) => void): void;
	}

	export namespace window {
		/**
		 * creates a web view dialog
		 */
		export function createWebViewDialog(title: string): ModalDialog;

		/**
		 * Create a dialog with the given title
		 * @param title The title of the dialog, displayed at the top
		 * @param isWide Indicates whether the dialog is wide or normal
		 */
		export function createModelViewDialog(title: string, dialogName?: string, isWide?: boolean): Dialog;

		/**
		 * Create a dialog tab which can be included as part of the content of a dialog
		 * @param title The title of the page, displayed on the tab to select the page
		 */
		export function createTab(title: string): DialogTab;

		/**
		 * Create a button which can be included in a dialog
		 * @param label The label of the button
		 */
		export function createButton(label: string, position?: DialogButtonPosition): Button;

		/**
		 * Opens the given dialog if it is not already open
		 */
		export function openDialog(dialog: Dialog): void;

		/**
		 * Closes the given dialog if it is open
		 */
		export function closeDialog(dialog: Dialog): void;

		/**
		 * Create a wizard page with the given title, for inclusion in a wizard
		 * @param title The title of the page
		 */
		export function createWizardPage(title: string): WizardPage;

		/**
		 * Create a wizard with the given title and pages
		 * @param title The title of the wizard
		 */
		export function createWizard(title: string): Wizard;

		/**
		 * Used to control whether a message in a dialog/wizard is displayed as an error,
		 * warning, or informational message. Default is error.
		 */
		export enum MessageLevel {
			Error = 0,
			Warning = 1,
			Information = 2
		}

		/**
		 * A message shown in a dialog. If the level is not set it defaults to error.
		 */
		export type DialogMessage = {
			readonly text: string,
			readonly description?: string,
			readonly level?: MessageLevel
		};

		export interface ModelViewPanel {
			/**
			 * Register model view content for the dialog.
			 * Doesn't do anything if model view is already registered
			 */
			registerContent(handler: (view: ModelView) => Thenable<void>): void;

			/**
			 * Returns the model view content if registered. Returns undefined if model review is not registered
			 */
			readonly modelView: ModelView;

			/**
			 * Whether the panel's content is valid
			 */
			readonly valid: boolean;

			/**
			 * Fired whenever the panel's valid property changes
			 */
			readonly onValidityChanged: vscode.Event<boolean>;
		}

		// Model view dialog classes
		export interface Dialog extends ModelViewPanel {
			/**
			 * The title of the dialog
			 */
			title: string;

			/**
			 * Indicates the width of the dialog
			 */
			isWide: boolean;

			/**
			 * The content of the dialog. If multiple tabs are given they will be displayed with tabs
			 * If a string is given, it should be the ID of the dialog's model view content
			 */
			content: string | DialogTab[];

			/**
			 * The ok button
			 */
			okButton: Button;

			/**
			 * The cancel button
			 */
			cancelButton: Button;

			/**
			 * Any additional buttons that should be displayed
			 */
			customButtons: Button[];

			/**
			 * Set the informational message shown in the dialog. Hidden when the message is
			 * undefined or the text is empty or undefined. The default level is error.
			 */
			message: DialogMessage;

			/**
			 * Set the dialog name when opening
			 * the dialog for telemetry
			 */
			dialogName?: string;

			/**
			 * Register a callback that will be called when the user tries to click done. Only
			 * one callback can be registered at once, so each registration call will clear
			 * the previous registration.
			 * @param validator The callback that gets executed when the user tries to click
			 * done. Return true to allow the dialog to close or false to block it from closing
			 */
			registerCloseValidator(validator: () => boolean | Thenable<boolean>): void;

			/**
			 * Register an operation to run in the background when the dialog is done
			 * @param operationInfo Operation Information
			 */
			registerOperation(operationInfo: BackgroundOperationInfo): void;
		}

		export interface DialogTab extends ModelViewPanel {
			/**
			 * The title of the tab
			 */
			title: string;

			/**
			 * A string giving the ID of the tab's model view content
			 */
			content: string;
		}

		export interface Button {
			/**
			 * The label displayed on the button
			 */
			label: string;

			/**
			 * Whether the button is enabled
			 */
			enabled: boolean;

			/**
			 * Whether the button is hidden
			 */
			hidden: boolean;

			/**
			 * Whether the button is focused
			 */
			focused?: boolean;

			/**
			 * Raised when the button is clicked
			 */
			readonly onClick: vscode.Event<void>;

			/**
			 * Position of the button on the dialog footer
			 */
			position?: DialogButtonPosition;
		}

		export type DialogButtonPosition = 'left' | 'right';

		export interface WizardPageChangeInfo {
			/**
			 * The page number that the wizard changed from
			 */
			lastPage: number;

			/**
			 * The new page number or undefined if the user is closing the wizard
			 */
			newPage: number;
		}

		export interface WizardPage extends ModelViewPanel {
			/**
			 * The title of the page
			 */
			title: string;

			/**
			 * A string giving the ID of the page's model view content
			 */
			content: string;

			/**
			 * Any additional buttons that should be displayed while the page is open
			 */
			customButtons: Button[];

			/**
			 * Whether the page is enabled. If the page is not enabled, the user will not be
			 * able to advance to it. Defaults to true.
			 */
			enabled: boolean;

			/**
			 * An optional description for the page. If provided it will be displayed underneath the page title.
			 */
			description: string;
		}

		export interface Wizard {
			/**
			 * The title of the wizard
			 */
			title: string;

			/**
			 * The wizard's pages. Pages can be added/removed while the dialog is open by using
			 * the addPage and removePage methods
			 */
			pages: WizardPage[];

			/**
			 * The index in the pages array of the active page, or undefined if the wizard is
			 * not currently visible
			 */
			readonly currentPage: number;

			/**
			 * The done button
			 */
			doneButton: Button;

			/**
			 * The cancel button
			 */
			cancelButton: Button;

			/**
			 * The generate script button
			 */
			generateScriptButton: Button;

			/**
			 * The next button
			 */
			nextButton: Button;

			/**
			 * The back button
			 */
			backButton: Button;

			/**
			 * Any additional buttons that should be displayed for all pages of the dialog. If
			 * buttons are needed for specific pages they can be added using the customButtons
			 * property on each page.
			 */
			customButtons: Button[];

			/**
			 * When set to false page titles and descriptions will not be displayed at the top
			 * of each wizard page. The default is true.
			 */
			displayPageTitles: boolean;

			/**
			 * Event fired when the wizard's page changes, containing information about the
			 * previous page and the new page
			 */
			onPageChanged: vscode.Event<WizardPageChangeInfo>;

			/**
			 * Add a page to the wizard at the given index
			 * @param page The page to add
			 * @param index The index in the pages array to add the page at, or undefined to
			 * add it at the end
			 */
			addPage(page: WizardPage, index?: number): Thenable<void>;

			/**
			 * Remove the page at the given index from the wizard
			 * @param index The index in the pages array to remove
			 */
			removePage(index: number): Thenable<void>;

			/**
			 * Go to the page at the given index in the pages array.
			 * @param index The index of the page to go to
			 */
			setCurrentPage(index: number): Thenable<void>;

			/**
			 * Open the wizard. Does nothing if the wizard is already open.
			 */
			open(): Thenable<void>;

			/**
			 * Close the wizard. Does nothing if the wizard is not open.
			 */
			close(): Thenable<void>;

			/**
			 * Register a callback that will be called when the user tries to navigate by
			 * changing pages or clicking done. Only one callback can be registered at once, so
			 * each registration call will clear the previous registration.
			 * @param validator The callback that gets executed when the user tries to
			 * navigate. Return true to allow the navigation to proceed, or false to
			 * cancel it.
			 */
			registerNavigationValidator(validator: (pageChangeInfo: WizardPageChangeInfo) => boolean | Thenable<boolean>): void;

			/**
			 * Set the informational message shown in the wizard. Hidden when the message is
			 * undefined or the text is empty or undefined. The default level is error.
			 */
			message: DialogMessage;

			/**
			 * Register an operation to run in the background when the wizard is done
			 * @param operationInfo Operation Information
			 */
			registerOperation(operationInfo: BackgroundOperationInfo): void;
		}
	}

	/**
	 * Namespace for interacting with query editor
	 */
	export namespace queryeditor {
		export type QueryEventType =
			| 'queryStart'
			| 'queryUpdate'
			| 'queryStop'
			| 'executionPlan'
			| 'visualize';

		/**
		 * args for each event type
		 * queryStart: undefined
		 * queryStop: undefined
		 * executionPlan: string
		 * visualize: ResultSetSummary
		 */
		export interface QueryEventListener {
			onQueryEvent(type: QueryEventType, document: QueryDocument, args: ResultSetSummary | string | undefined): void;
		}

		// new extensibility interfaces
		export interface QueryDocument {
			providerId: string;

			uri: string;

			// set the document's execution options
			setExecutionOptions(options: Map<string, any>): Thenable<void>;

			// tab content is build using the modelview UI builder APIs
			// probably should rename DialogTab class since it is useful outside dialogs
			createQueryTab(tab: window.DialogTab): void;

			// connect the query document using the given connection profile
			connect(connectionProfile: connection.ConnectionProfile): Thenable<void>;
		}

		/**
		 * Make connection for the query editor
		 * @param fileUri file URI for the query editor
		 * @param connectionId connection ID
		 */
		export function connect(fileUri: string, connectionId: string): Thenable<void>;

		/**
		 * Run query if it is a query editor and it is already opened.
		 * @param fileUri file URI for the query editor
		 * @param options options
		 * @param runCurrentQuery true: run current query only, false: run all the queries in the file, default is true.
		 */
		export function runQuery(fileUri: string, options?: Map<string, string>, runCurrentQuery?: boolean): void;

		/**
		 * Register a query event listener
		 */
		export function registerQueryEventListener(listener: QueryEventListener): void;

		/**
		 * Get a QueryDocument object for a file URI
		 */
		export function getQueryDocument(fileUri: string): Thenable<QueryDocument>;
	}

	export interface ModelViewEditorOptions {
		/**
		 * Should the model view editor's context be kept around even when the editor is no longer visible? It is false by default
		 */
		readonly retainContextWhenHidden?: boolean;

		/**
		 * Does this model view editor support save?
		 */
		readonly supportsSave?: boolean;

		/**
		 * Resource name for this editor
		 * File icons might depend on file extension, language id or resource name
		 * Resource name field needs to be set explitly if file icon for a particular Model View Editor depends on editor resource name
		 */
		readonly resourceName?: string;
	}

	export enum DataProviderType {
		ConnectionProvider = 'ConnectionProvider',
		BackupProvider = 'BackupProvider',
		RestoreProvider = 'RestoreProvider',
		ScriptingProvider = 'ScriptingProvider',
		ObjectExplorerProvider = 'ObjectExplorerProvider',
		TaskServicesProvider = 'TaskServicesProvider',
		FileBrowserProvider = 'FileBrowserProvider',
		ProfilerProvider = 'ProfilerProvider',
		MetadataProvider = 'MetadataProvider',
		QueryProvider = 'QueryProvider',
		AdminServicesProvider = 'AdminServicesProvider',
		AgentServicesProvider = 'AgentServicesProvider',
		CapabilitiesProvider = 'CapabilitiesProvider',
		ObjectExplorerNodeProvider = 'ObjectExplorerNodeProvider',
		IconProvider = 'IconProvider',
		SerializationProvider = 'SerializationProvider'
	}

	/**
	 * Context object passed as an argument to command callbacks.
	 * Defines properties that can be sent for any connected context,
	 * whether that is the Object Explorer context menu or a command line
	 * startup argument.
	 */

	export interface ConnectedContext {
		/**
		 * The connection information for the selected object.
		 * Note that the connection is not guaranteed to be in a connected
		 * state on click.
		 */
		connectionProfile: IConnectionProfile;
	}

	/**
	 * Context object passed as an argument to command callbacks.
	 * Defines the key properties required to identify a node in the object
	 * explorer tree and take action against it.
	 */
	export interface ObjectExplorerContext extends ConnectedContext {
		/**
		 * Defines whether this is a Connection-level object.
		 * If not, the object is expected to be a child object underneath
		 * one of the connections.
		 */
		isConnectionNode: boolean;
		/**
		 * Node info for objects below a specific connection. This
		 * may be null for a Connection-level object
		 */
		nodeInfo: NodeInfo;
	}

	/**
	 * Background Operation
	 */
	export interface BackgroundOperation {
		/**
		 * Updates the operation status or adds progress message
		 * @param status Operation Status
		 * @param message Progress message
		 */
		updateStatus(status: TaskStatus, message?: string): void;

		/**
		 * Operation Id
		 */
		id: string;

		/**
		 * Event raised when operation is canceled in UI
		 */
		onCanceled: vscode.Event<void>;
	}

	/**
	 * Operation Information
	 */
	export interface BackgroundOperationInfo {
		/**
		 * The operation id. A unique id will be assigned to it If not specified a
		 */
		operationId?: string;
		/**
		 * Connection information
		 */
		connection?: connection.Connection;

		/**
		 * Operation Display Name
		 */
		displayName: string;

		/**
		 * Operation Description
		 */
		description: string;

		/**
		 * True if the operation is cancelable
		 */
		isCancelable: boolean;

		/**
		 * The actual operation to execute
		 */
		operation: (operation: BackgroundOperation) => void;
	}

	export interface ConnectionResult {
		connected: boolean;
		connectionId: string;
		errorMessage: string;
		errorCode: number;
	}

	export namespace nb {
		/**
		 * All notebook documents currently known to the system.
		 */
		export let notebookDocuments: NotebookDocument[];

		/**
		 * The currently active Notebook editor or `undefined`. The active editor is the one
		 * that currently has focus or, when none has focus, the one that has changed
		 * input most recently.
		 */
		export let activeNotebookEditor: NotebookEditor | undefined;

		/**
		 * The currently visible editors or an empty array.
		 */
		export let visibleNotebookEditors: NotebookEditor[];

		/**
		 * An event that is emitted when a [notebook document](#NotebookDocument) is opened.
		 *
		 * To add an event listener when a visible text document is opened, use the [TextEditor](#TextEditor) events in the
		 * [window](#window) namespace. Note that:
		 *
		 * - The event is emitted before the [document](#NotebookDocument) is updated in the
		 * [active notebook editor](#nb.activeNotebookEditor)
		 * - When a [notebook document](#NotebookDocument) is already open (e.g.: open in another visible notebook editor) this event is not emitted
		 *
		 */
		export const onDidOpenNotebookDocument: vscode.Event<NotebookDocument>;

		/**
		 * An event that is emitted when a [notebook's](#NotebookDocument) cell contents are changed.
		 */
		export const onDidChangeNotebookCell: vscode.Event<NotebookCellChangeEvent>;

		/**
		 * Show the given document in a notebook editor. A [column](#ViewColumn) can be provided
		 * to control where the editor is being shown. Might change the [active editor](#nb.activeNotebookEditor).
		 *
		 * The document is denoted by an [uri](#Uri). Depending on the [scheme](#Uri.scheme) the
		 * following rules apply:
		 * `file`-scheme: Open a file on disk, will be rejected if the file does not exist or cannot be loaded.
		 * `untitled`-scheme: A new file that should be saved on disk, e.g. `untitled:c:\frodo\new.js`. The language
		 * will be derived from the file name.
		 * For all other schemes the registered notebook providers are consulted.
		 *
		 * @param document A document to be shown.
		 * @param column A view column in which the [editor](#NotebookEditor) should be shown. The default is the [active](#ViewColumn.Active), other values
		 * are adjusted to be `Min(column, columnCount + 1)`, the [active](#ViewColumn.Active)-column is not adjusted. Use [`ViewColumn.Beside`](#ViewColumn.Beside)
		 * to open the editor to the side of the currently active one.
		 * @param preserveFocus When `true` the editor will not take focus.
		 * @return A promise that resolves to a [notebook editor](#NotebookEditor).
		 */
		export function showNotebookDocument(uri: vscode.Uri, showOptions?: NotebookShowOptions): Thenable<NotebookEditor>;

		export interface NotebookDocument {
			/**
			 * The associated uri for this notebook document.
			 *
			 * *Note* that most documents use the `file`-scheme, which means they are files on disk. However, **not** all documents are
			 * saved on disk and therefore the `scheme` must be checked before trying to access the underlying file or siblings on disk.
			 *
			 */
			readonly uri: vscode.Uri;

			/**
			 * The file system path of the associated resource. Shorthand
			 * notation for [TextDocument.uri.fsPath](#TextDocument.uri). Independent of the uri scheme.
			 */
			readonly fileName: string;

			/**
			 * Is this document representing an untitled file which has never been saved yet. *Note* that
			 * this does not mean the document will be saved to disk, use [`uri.scheme`](#Uri.scheme)
			 * to figure out where a document will be [saved](#FileSystemProvider), e.g. `file`, `ftp` etc.
			 */
			readonly isUntitled: boolean;

			/**
			 * The identifier of the Notebook provider associated with this document.
			 */
			readonly providerId: string;

			/**
			 * `true` if there are unpersisted changes.
			 */
			readonly isDirty: boolean;
			/**
			 * `true` if the document have been closed. A closed document isn't synchronized anymore
			 * and won't be re-used when the same resource is opened again.
			 */
			readonly isClosed: boolean;

			/**
			 * All cells.
			 */
			readonly cells: NotebookCell[];

			/**
			 * The spec for current kernel, if applicable. This will be undefined
			 * until a kernel has been started
			 */
			readonly kernelSpec: IKernelSpec;

			/**
			 * Save the underlying file.
			 *
			 * @return A promise that will resolve to true when the file
			 * has been saved. If the file was not dirty or the save failed,
			 * will return false.
			 */
			save(): Thenable<boolean>;

			/**
			 * Ensure a cell range is completely contained in this document.
			 *
			 * @param range A cell range.
			 * @return The given range or a new, adjusted range.
			 */
			validateCellRange(range: CellRange): CellRange;
		}

		/**
		 * A cell range represents an ordered pair of two positions in a list of cells.
		 * It is guaranteed that [start](#CellRange.start).isBeforeOrEqual([end](#CellRange.end))
		 *
		 * CellRange objects are __immutable__.
		 */
		export class CellRange {
			/**
			 * The start index. It is before or equal to [end](#CellRange.end).
			 */
			readonly start: number;

			/**
			 * The end index. It is after or equal to [start](#CellRange.start).
			 */
			readonly end: number;

			/**
			 * Create a new range from two positions. If `start` is not
			 * before or equal to `end`, the values will be swapped.
			 *
			 * @param start A number.
			 * @param end A number.
			 */
			constructor(start: number, end: number);
		}

		export interface NotebookEditor {
			/**
			 * The document associated with this editor. The document will be the same for the entire lifetime of this editor.
			 */
			readonly document: NotebookDocument;
			/**
			 * The column in which this editor shows. Will be `undefined` in case this
			 * isn't one of the main editors, e.g an embedded editor, or when the editor
			 * column is larger than three.
			 */
			viewColumn?: vscode.ViewColumn;

			/**
			 * Perform an edit on the document associated with this notebook editor.
			 *
			 * The given callback-function is invoked with an [edit-builder](#NotebookEditorEdit) which must
			 * be used to make edits. Note that the edit-builder is only valid while the
			 * callback executes.
			 *
			 * @param callback A function which can create edits using an [edit-builder](#NotebookEditorEdit).
			 * @param options The undo/redo behavior around this edit. By default, undo stops will be created before and after this edit.
			 * @return A promise that resolves with a value indicating if the edits could be applied.
			 */
			edit(callback: (editBuilder: NotebookEditorEdit) => void, options?: { undoStopBefore: boolean; undoStopAfter: boolean; }): Thenable<boolean>;

			/**
			 * Kicks off execution of a cell. Thenable will resolve only once the full execution is completed.
			 *
			 *
			 * @param cell An optional cell in this notebook which should be executed. If no cell is defined, it will run the active cell instead
			 * @return A promise that resolves with a value indicating if the cell was run or not.
			 */
			runCell(cell?: NotebookCell): Thenable<boolean>;

			/**
			 * Kicks off execution of all code cells. Thenable will resolve only when full execution of all cells is completed.
			 */
			runAllCells(startCell?: NotebookCell, endCell?: NotebookCell): Thenable<boolean>;

			/**
			 * Clears the outputs of the active code cell in a notebook.
			 */
			clearOutput(cell?: NotebookCell): Thenable<boolean>;

			/**
			 * Clears the outputs of all code cells in a Notebook
			 * @return A promise that resolves with a value indicating if the outputs are cleared or not.
			 */
			clearAllOutputs(): Thenable<boolean>;

			/**
			 * Changes the Notebook's kernel. Thenable will resolve only after kernel change is complete.
			 */
			changeKernel(kernel: IKernelSpec): Thenable<boolean>;
		}

		export interface NotebookCell {
			contents: ICellContents;
			uri?: vscode.Uri;
		}

		export interface NotebookShowOptions {
			/**
			 * An optional view column in which the [editor](#NotebookEditor) should be shown.
			 * The default is the [active](#ViewColumn.Active), other values are adjusted to
			 * be `Min(column, columnCount + 1)`, the [active](#ViewColumn.Active)-column is
			 * not adjusted. Use [`ViewColumn.Beside`](#ViewColumn.Beside) to open the
			 * editor to the side of the currently active one.
			 */
			viewColumn?: vscode.ViewColumn;

			/**
			 * An optional flag that when `true` will stop the [editor](#NotebookEditor) from taking focus.
			 */
			preserveFocus?: boolean;

			/**
			 * An optional flag that controls if an [editor](#NotebookEditor)-tab will be replaced
			 * with the next editor or if it will be kept.
			 */
			preview?: boolean;

			/**
			 * An optional string indicating which notebook provider to initially use
			 */
			providerId?: string;

			/**
			 * Optional profile indicating the initial connection to use for this editor
			 */
			connectionProfile?: IConnectionProfile;

			/**
			 * Default kernel for notebook
			 */
			defaultKernel?: IKernelSpec;

			/**
			 * Optional content used to give an initial notebook state
			 */
			initialContent?: INotebookContents | string;

			/**
			 * A optional boolean value indicating the dirty state after the initial content is loaded, default value is true
			 */
			initialDirtyState?: boolean;
		}

		/**
		 * Represents an event describing the change in a [notebook document's cells](#NotebookDocument.cells).
		 */
		export interface NotebookCellChangeEvent {
			/**
			 * The [notebook document](#NotebookDocument) for which the selections have changed.
			 */
			notebook: NotebookDocument;
			/**
			 * The new value for the [notebook document's cells](#NotebookDocument.cells).
			 */
			cells: NotebookCell[];
			/**
			 * The [change kind](#NotebookChangeKind) which has triggered this
			 * event. Can be `undefined`.
			 */
			kind?: NotebookChangeKind;
		}

		export enum NotebookChangeKind {
			ContentUpdated = 0,
			MetadataUpdated = 1,
			Save = 2,
			CellExecuted = 3
		}

		/**
		 * A complex edit that will be applied in one transaction on a TextEditor.
		 * This holds a description of the edits and if the edits are valid (i.e. no overlapping regions, document was not changed in the meantime, etc.)
		 * they can be applied on a [document](#TextDocument) associated with a [text editor](#TextEditor).
		 *
		 */
		export interface NotebookEditorEdit {
			/**
			 * Replace a cell range with a new cell.
			 *
			 * @param location The range this operation should remove.
			 * @param value The new cell this operation should insert after removing `location`.
			 */
			replace(location: number | CellRange, value: ICellContents): void;

			/**
			 * Insert a cell (optionally) at a specific index. Any index outside of the length of the cells
			 * will result in the cell being added at the end.
			 *
			 * @param index The position where the new text should be inserted.
			 * @param value The new text this operation should insert.
			 * @param collapsed The collapsed state of the new cell. Default value is `false` if not provided.
			 */
			insertCell(value: ICellContents, index?: number, collapsed?: boolean): void;

			/**
			 * Delete a certain cell.
			 *
			 * @param index The index of the cell to remove.
			 */
			deleteCell(index: number): void;
		}

		/**
		 * Register a notebook provider. The supported file types handled by this
		 * provider are defined in the `package.json:
		 * ```json
		 * {
		 * 	"contributes": {
		 * 		"notebook.providers": [{
		 * 			"provider": "providername",
		 * 			"fileExtensions": ["FILEEXT"]
		 * 		}]
		 * 	}
		 * }
		 * ```
		 * @param notebook provider
		 * @returns disposable
		 */
		export function registerNotebookProvider(provider: NotebookProvider): vscode.Disposable;

		export interface IStandardKernel {
			readonly name: string;
			readonly displayName: string;
			readonly connectionProviderIds: string[];
		}

		export interface NotebookProvider {
			readonly providerId: string;
			readonly standardKernels: IStandardKernel[];
			getNotebookManager(notebookUri: vscode.Uri): Thenable<NotebookManager>;
			handleNotebookClosed(notebookUri: vscode.Uri): void;
		}

		export interface NotebookManager {
			/**
			 * Manages reading and writing contents to/from files.
			 * Files may be local or remote, with this manager giving them a chance to convert and migrate
			 * from specific notebook file types to and from a standard type for this UI
			 */
			readonly contentManager: ContentManager;
			/**
			 * A SessionManager that handles starting, stopping and handling notifications around sessions.
			 * Each notebook has 1 session associated with it, and the session is responsible
			 * for kernel management
			 */
			readonly sessionManager: SessionManager;
			/**
			 * (Optional) ServerManager to handle server lifetime management operations.
			 * Depending on the implementation this may not be needed.
			 */
			readonly serverManager?: ServerManager;
		}

		/**
		 * Defines the contracts needed to manage the lifetime of a notebook server.
		 */
		export interface ServerManager {
			/**
			 * Indicates if the server is started at the current time
			 */
			readonly isStarted: boolean;

			/**
			 * Event sent when the server has started. This can be used to query
			 * the manager for server settings
			 */
			readonly onServerStarted: vscode.Event<void>;

			/**
			 * Starts the server. Some server types may not support or require this.
			 * Should no-op if server is already started
			 */
			startServer(): Thenable<void>;

			/**
			 * Stops the server. Some server types may not support or require this
			 */
			stopServer(): Thenable<void>;
		}

		//#region Content APIs
		/**
		 * Handles interacting with file and folder contents
		 */
		export interface ContentManager {
			/* Reads contents from a Uri representing a local or remote notebook and returns a
			 * JSON object containing the cells and metadata about the notebook
			 */
			getNotebookContents(notebookUri: vscode.Uri): Thenable<INotebookContents>;

			/**
			 * Save a file.
			 *
			 * @param notebookUri - The desired file path.
			 *
			 * @param notebook - notebook to be saved.
			 *
			 * @returns A thenable which resolves with the file content model when the
			 *   file is saved.
			 */
			save(notebookUri: vscode.Uri, notebook: INotebookContents): Thenable<INotebookContents>;
		}

		/**
		 * Interface defining the file format contents of a notebook, usually in a serializable
		 * format. This interface does not have any methods for manipulating or interacting
		 * with a notebook object.
		 *
		 */
		export interface INotebookContents {
			readonly cells: ICellContents[];
			readonly metadata: INotebookMetadata;
			readonly nbformat: number;
			readonly nbformat_minor: number;
		}

		export interface INotebookMetadata {
			kernelspec: IKernelInfo;
			language_info?: ILanguageInfo;
			tags?: string[];
		}

		export interface IKernelInfo {
			name: string;
			language?: string;
			display_name?: string;
		}

		export interface ILanguageInfo {
			name: string;
			version?: string;
			mimetype?: string;
			codemirror_mode?: string | ICodeMirrorMode;
		}

		export interface ICodeMirrorMode {
			name: string;
			version: string;
		}

		/**
		 * Interface defining the file format contents of a notebook cell, usually in a serializable
		 * format. This interface does not have any methods for manipulating or interacting
		 * with a cell object.
		 *
		 */
		export interface ICellContents {
			cell_type: CellType;
			source: string | string[];
			metadata?: {
				language?: string;
				tags?: string[];
				azdata_cell_guid?: string;
			};
			execution_count?: number;
			outputs?: ICellOutput[];
		}

		export type CellType = 'code' | 'markdown' | 'raw';

		export interface ICellOutput {
			output_type: OutputTypeName;
		}

		/**
		 * An alias for a stream type.
		 */
		export type StreamType = 'stdout' | 'stderr';

		/**
		 * A multiline string.
		 */
		export type MultilineString = string | string[];

		export interface IStreamResult extends ICellOutput {
			output_type: 'stream';
			/**
			 * Stream output field defining the stream name, for example stdout
			 */
			name: StreamType;
			/**
			 * Stream output field defining the multiline stream text
			 */
			text: MultilineString;
		}
		export interface IDisplayResult extends ICellOutput {
			/**
			 * Mime bundle expected to contain mime type -> contents mappings.
			 * This is dynamic and is controlled by kernels, so cannot be more specific
			 */
			data: { [key: string]: any };
			/**
			 * Optional metadata, also a mime bundle
			 */
			metadata?: {};
		}
		export interface IDisplayData extends IDisplayResult {
			output_type: 'display_data';
		}
		export interface IUpdateDisplayData extends IDisplayResult {
			output_type: 'update_display_data';
		}
		export interface IExecuteResult extends IDisplayResult {
			/**
			 * Type of cell output.
			 */
			output_type: 'execute_result';
			/**
			 * Number of times the cell was executed
			 */
			execution_count: number;
		}
		export interface IErrorResult extends ICellOutput {
			/**
			 * Type of cell output.
			 */
			output_type: 'error';
			/**
			 * Exception name
			 */
			ename: string;
			/**
			 * Exception value
			 */
			evalue: string;
			/**
			 * Stacktrace equivalent
			 */
			traceback?: string[];
		}

		export type OutputTypeName =
			| 'execute_result'
			| 'display_data'
			| 'stream'
			| 'error'
			| 'update_display_data';

		export type Output = IDisplayData | IUpdateDisplayData | IExecuteResult | IErrorResult | IStreamResult;

		//#endregion

		//#region Session APIs
		export interface SessionManager {
			/**
			 * Indicates whether the manager is ready.
			 */
			readonly isReady: boolean;

			/**
			 * A Thenable that is fulfilled when the manager is ready.
			 */
			readonly ready: Thenable<void>;

			readonly specs: IAllKernels | undefined;

			startNew(options: ISessionOptions): Thenable<ISession>;

			shutdown(id: string): Thenable<void>;
		}

		export interface ISession {
			/**
			 * Is change of kernels supported for this session?
			 */
			canChangeKernels: boolean;
			/*
			 * Unique id of the session.
			 */
			readonly id: string;

			/**
			 * The current path associated with the session.
			 */
			readonly path: string;

			/**
			 * The current name associated with the session.
			 */
			readonly name: string;

			/**
			 * The type of the session.
			 */
			readonly type: string;

			/**
			 * The status indicates if the kernel is healthy, dead, starting, etc.
			 */
			readonly status: KernelStatus;

			/**
			 * The kernel.
			 *
			 * #### Notes
			 * This is a read-only property, and can be altered by [changeKernel].
			 */
			readonly kernel: IKernel;

			/**
			 * Tracks whether the default kernel failed to load
			 * This could be for a reason such as the kernel name not being recognized as a valid kernel;
			 */
			defaultKernelLoaded?: boolean;

			changeKernel(kernelInfo: IKernelSpec): Thenable<IKernel>;

			configureKernel(kernelInfo: IKernelSpec): Thenable<void>;

			configureConnection(connection: IConnectionProfile): Thenable<void>;
		}

		export interface ISessionOptions {
			/**
			 * The path (not including name) to the session.
			 */
			path: string;
			/**
			 * The name of the session.
			 */
			name?: string;
			/**
			 * The type of the session.
			 */
			type?: string;
			/**
			 * The type of kernel (e.g. python3).
			 */
			kernelName?: string;
			/**
			 * The id of an existing kernel.
			 */
			kernelId?: string;
		}

		export interface IKernel {
			readonly id: string;
			readonly name: string;
			readonly supportsIntellisense: boolean;
			readonly requiresConnection?: boolean;
			/**
			 * Test whether the kernel is ready.
			 */
			readonly isReady: boolean;

			/**
			 * A Thenable that is fulfilled when the kernel is ready.
			 */
			readonly ready: Thenable<void>;

			/**
			 * The cached kernel info.
			 *
			 * #### Notes
			 * This value will be null until the kernel is ready.
			 */
			readonly info: IInfoReply | null;

			/**
			 * Gets the full specification for this kernel, which can be serialized to
			 * a noteobok file
			 */
			getSpec(): Thenable<IKernelSpec>;

			/**
			 * Send an `execute_request` message.
			 *
			 * @param content - The content of the request.
			 *
			 * @param disposeOnDone - Whether to dispose of the future when done.
			 *
			 * @returns A kernel future.
			 *
			 * #### Notes
			 * See [Messaging in
			 * Jupyter](https://jupyter-client.readthedocs.io/en/latest/messaging.html#execute).
			 *
			 * This method returns a kernel future, rather than a Thenable, since execution may
			 * have many response messages (for example, many iopub display messages).
			 *
			 * Future `onReply` is called with the `execute_reply` content when the
			 * shell reply is received and validated.
			 *
			 * **See also:** [[IExecuteReply]]
			 */
			requestExecute(content: IExecuteRequest, disposeOnDone?: boolean): IFuture;

			/**
			 * Send a `complete_request` message.
			 *
			 * @param content - The content of the request.
			 *
			 * @returns A Thenable that resolves with the response message.
			 *
			 * #### Notes
			 * See [Messaging in Jupyter](https://jupyter-client.readthedocs.io/en/latest/messaging.html#completion).
			 *
			 * Fulfills with the `complete_reply` content when the shell reply is
			 * received and validated.
			 */
			requestComplete(content: ICompleteRequest): Thenable<ICompleteReplyMsg>;

			/**
			 * Interrupt a kernel.
			 *
			 * #### Notes
			 * Uses the [Jupyter Notebook API](http://petstore.swagger.io/?url=https://raw.githubusercontent.com/jupyter/notebook/master/notebook/services/api/api.yaml#!/kernels).
			 *
			 * The promise is fulfilled on a valid response and rejected otherwise.
			 *
			 * It is assumed that the API call does not mutate the kernel id or name.
			 *
			 * The promise will be rejected if the kernel status is `Dead` or if the
			 * request fails or the response is invalid.
			 */
			interrupt(): Thenable<void>;
		}

		export interface IInfoReply {
			protocol_version: string;
			implementation: string;
			implementation_version: string;
			language_info: ILanguageInfo;
			banner: string;
			help_links: {
				text: string;
				url: string;
			}[];
		}

		/**
		 * The contents of a requestExecute message sent to the server.
		 */
		export interface IExecuteRequest extends IExecuteOptions {
			code: string | string[];
		}

		/**
		 * The options used to configure an execute request.
		 */
		export interface IExecuteOptions {
			/**
			 * Whether to execute the code as quietly as possible.
			 * The default is `false`.
			 */
			silent?: boolean;

			/**
			 * Whether to store history of the execution.
			 * The default `true` if silent is False.
			 * It is forced to  `false ` if silent is `true`.
			 */
			store_history?: boolean;

			/**
			 * A mapping of names to expressions to be evaluated in the
			 * kernel's interactive namespace.
			 */
			user_expressions?: {};

			/**
			 * Whether to allow stdin requests.
			 * The default is `true`.
			 */
			allow_stdin?: boolean;

			/**
			 * Whether to the abort execution queue on an error.
			 * The default is `false`.
			 */
			stop_on_error?: boolean;
		}

		/**
		 * The content of a `'complete_request'` message.
		 *
		 * See [Messaging in Jupyter](https://jupyter-client.readthedocs.io/en/latest/messaging.html#completion).
		 *
		 * **See also:** [[ICompleteReply]], [[IKernel.complete]]
		 */
		export interface ICompleteRequest {
			code: string;
			cursor_pos: number;
		}

		export interface ICompletionContent {
			matches: string[];
			cursor_start: number;
			cursor_end: number;
			metadata: any;
			status: 'ok' | 'error';
		}
		/**
		 * A `'complete_reply'` message on the `'stream'` channel.
		 *
		 * See [Messaging in Jupyter](https://jupyter-client.readthedocs.io/en/latest/messaging.html#completion).
		 *
		 * **See also:** [[ICompleteRequest]], [[IKernel.complete]]
		 */
		export interface ICompleteReplyMsg extends IShellMessage {
			content: ICompletionContent;
		}

		/**
		 * The valid Kernel status states.
		 */
		export type KernelStatus =
			| 'unknown'
			| 'starting'
			| 'reconnecting'
			| 'idle'
			| 'busy'
			| 'restarting'
			| 'dead'
			| 'connected';

		/**
		 * An arguments object for the kernel changed event.
		 */
		export interface IKernelChangedArgs {
			oldValue: IKernel | null;
			newValue: IKernel | null;
		}

		/// -------- JSON objects, and objects primarily intended not to have methods -----------
		export interface IAllKernels {
			defaultKernel: string;
			kernels: IKernelSpec[];
		}
		export interface IKernelSpec {
			name: string;
			language?: string;
			display_name?: string;
		}

		export interface MessageHandler<T extends IMessage> {
			handle(message: T): void | Thenable<void>;
		}

		/**
		 * A Future interface for responses from the kernel.
		 *
		 * When a message is sent to a kernel, a Future is created to handle any
		 * responses that may come from the kernel.
		 */
		export interface IFuture extends vscode.Disposable {
			/**
			 * The original outgoing message.
			 */
			readonly msg: IMessage;

			/**
			 * A Thenable that resolves when the future is done.
			 *
			 * #### Notes
			 * The future is done when there are no more responses expected from the
			 * kernel.
			 *
			 * The `done` Thenable resolves to the reply message if there is one,
			 * otherwise it resolves to `undefined`.
			 */
			readonly done: Thenable<IShellMessage | undefined>;

			/**
			 * Set the reply handler for the kernel future.
			 *
			 * #### Notes
			 * If the handler returns a Thenable, all kernel message processing pauses
			 * until the Thenable is resolved. If there is a reply message, the future
			 * `done` Thenable also resolves to the reply message after this handler has
			 * been called.
			 */
			setReplyHandler(handler: MessageHandler<IShellMessage>): void;

			/**
			 * Sets the stdin handler for the kernel future.
			 *
			 * #### Notes
			 * If the handler returns a Thenable, all kernel message processing pauses
			 * until the Thenable is resolved.
			 */
			setStdInHandler(handler: MessageHandler<IStdinMessage>): void;

			/**
			 * Sets the iopub handler for the kernel future.
			 *
			 * #### Notes
			 * If the handler returns a Thenable, all kernel message processing pauses
			 * until the Thenable is resolved.
			 */
			setIOPubHandler(handler: MessageHandler<IIOPubMessage>): void;

			/**
			 * Register hook for IOPub messages.
			 *
			 * @param hook - The callback invoked for an IOPub message.
			 *
			 * #### Notes
			 * The IOPub hook system allows you to preempt the handlers for IOPub
			 * messages handled by the future.
			 *
			 * The most recently registered hook is run first. A hook can return a
			 * boolean or a Thenable to a boolean, in which case all kernel message
			 * processing pauses until the Thenable is fulfilled. If a hook return value
			 * resolves to false, any later hooks will not run and the function will
			 * return a Thenable resolving to false. If a hook throws an error, the error
			 * is logged to the console and the next hook is run. If a hook is
			 * registered during the hook processing, it will not run until the next
			 * message. If a hook is removed during the hook processing, it will be
			 * deactivated immediately.
			 */
			registerMessageHook(
				hook: (msg: IIOPubMessage) => boolean | Thenable<boolean>
			): void;

			/**
			 * Remove a hook for IOPub messages.
			 *
			 * @param hook - The hook to remove.
			 *
			 * #### Notes
			 * If a hook is removed during the hook processing, it will be deactivated immediately.
			 */
			removeMessageHook(
				hook: (msg: IIOPubMessage) => boolean | Thenable<boolean>
			): void;

			/**
			 * Send an `input_reply` message.
			 */
			sendInputReply(content: IInputReply): void;
		}

		export interface IExecuteReplyMsg extends IShellMessage {
			content: IExecuteReply;
		}

		/**
		 * The content of an `execute-reply` message.
		 *
		 * See [Messaging in Jupyter](https://jupyter-client.readthedocs.io/en/latest/messaging.html#execution-results).
		 */
		export interface IExecuteReply {
			status: 'ok' | 'error' | 'abort';
			execution_count: number | null;
		}

		/**
		 * The valid channel names.
		 */
		export type Channel = 'shell' | 'iopub' | 'stdin' | 'execute_reply';

		/**
		 * Kernel message header content.
		 *
		 * See [Messaging in Jupyter](https://jupyter-client.readthedocs.io/en/latest/messaging.html#general-message-format).
		 *
		 * **See also:** [[IMessage]]
		 */
		export interface IHeader {
			username: string;
			version: string;
			session: string;
			msg_id: string;
			msg_type: string;
		}

		/**
		 * A kernel message
		 */
		export interface IMessage {
			type: Channel;
			header: IHeader;
			parent_header: IHeader | {};
			metadata: {};
			content: any;
		}

		/**
		 * A kernel message on the `'shell'` channel.
		 */
		export interface IShellMessage extends IMessage {
			channel: 'shell';
		}

		/**
		 * A kernel message on the `'iopub'` channel.
		 */
		export interface IIOPubMessage extends IMessage {
			channel: 'iopub';
		}

		/**
		 * A kernel message on the `'stdin'` channel.
		 */
		export interface IStdinMessage extends IMessage {
			channel: 'stdin';
			content: {
				prompt: string;
				password: boolean;
			};
		}

		/**
		 * The content of an `'input_reply'` message.
		 */
		export interface IInputReply {
			value: string;
		}

		export function registerNavigationProvider(provider: NavigationProvider): vscode.Disposable;

		export interface NavigationProvider {
			readonly providerId: string;
			getNavigation(notebookUri: vscode.Uri): Thenable<NavigationResult>;
		}

		export interface NavigationResult {
			hasNavigation: boolean;
			previous?: vscode.Uri;
			next?: vscode.Uri;
		}

		//#endregion
	}
}<|MERGE_RESOLUTION|>--- conflicted
+++ resolved
@@ -2211,12 +2211,8 @@
 		ResourceManagement = 0,
 		Sql = 1,
 		OssRdbms = 2,
-<<<<<<< HEAD
-		Graph = 3
-=======
 		AzureKeyVault = 3,
 		Graph = 4
->>>>>>> c15ac474
 	}
 
 	export interface DidChangeAccountsParams {
