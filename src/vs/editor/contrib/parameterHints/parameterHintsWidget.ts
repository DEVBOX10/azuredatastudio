--- conflicted
+++ resolved
@@ -206,16 +206,9 @@
 			dom.append(this.docs, $('p', {}, documentation));
 		}
 
-<<<<<<< HEAD
-		dom.toggleClass(this.signature, 'has-docs', !!signature.documentation);
-
 		if (signature.documentation === undefined) { /** no op */ }
 		else if (typeof signature.documentation === 'string') {
 			dom.append(this.docs, $('p', {}, signature.documentation));
-=======
-		if (typeof signature.documentation === 'string') {
-			dom.append(this.docs, $('p', null, signature.documentation));
->>>>>>> 7e3ad320
 		} else {
 			const renderedContents = this.markdownRenderer.render(signature.documentation);
 			dom.addClass(renderedContents.element, 'markdown-docs');
@@ -223,9 +216,6 @@
 			dom.append(this.docs, renderedContents.element);
 		}
 
-<<<<<<< HEAD
-		let currentOverload = String(hints.activeSignature + 1);
-=======
 		let hasDocs = false;
 		if (activeParameter && typeof (activeParameter.documentation) === 'string' && activeParameter.documentation.length > 0) {
 			hasDocs = true;
@@ -239,10 +229,11 @@
 		if (typeof (signature.documentation) === 'object' && signature.documentation.value.length > 0) {
 			hasDocs = true;
 		}
+
 		dom.toggleClass(this.signature, 'has-docs', hasDocs);
-
-		let currentOverload = String(this.currentSignature + 1);
->>>>>>> 7e3ad320
+		dom.toggleClass(this.docs, 'empty', !hasDocs);
+
+		let currentOverload = String(hints.activeSignature + 1);
 
 		if (hints.signatures.length < 10) {
 			currentOverload += `/${hints.signatures.length}`;
