--- conflicted
+++ resolved
@@ -552,20 +552,6 @@
 	return input;
 
 }
-
-
-<<<<<<< HEAD
-=======
-		const inputValidator: Validator = (): { valid: boolean; message: string; } => {
-			const inputIsValid = validationRegex!.test(input.value!);
-			return { valid: inputIsValid, message: context.fieldInfo.textValidationDescription! };
-		};
-		context.onNewValidatorCreated(inputValidator);
-	}
-	return input;
-}
->>>>>>> 338beaff
-
 function processPasswordField(context: FieldContext): void {
 	const passwordInput = processTextField(context);
 
