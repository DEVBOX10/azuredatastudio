/*---------------------------------------------------------------------------------------------
 *  Copyright (c) Microsoft Corporation. All rights reserved.
 *  Licensed under the Source EULA. See License.txt in the project root for license information.
 *--------------------------------------------------------------------------------------------*/

import * as vscode from 'vscode';
import * as os from 'os';
import * as constants from './constants';
import * as path from 'path';
import * as glob from 'fast-glob';
<<<<<<< HEAD
import * as dataworkspace from 'dataworkspace';
=======
import * as mssql from '../../../mssql';
>>>>>>> 97cd9dba
import { promises as fs } from 'fs';

/**
 * Consolidates on the error message string
 */
export function getErrorMessage(error: any): string {
	return (error instanceof Error)
		? (typeof error.message === 'string' ? error.message : '')
		: typeof error === 'string' ? error : `${JSON.stringify(error, undefined, '\t')}`;
}

/**
 * removes any leading portion shared between the two URIs from outerUri.
 * e.g. [@param innerUri: 'this\is'; @param outerUri: '\this\is\my\path'] => 'my\path' OR
 * e.g. [@param innerUri: 'this\was'; @param outerUri: '\this\is\my\path'] => '..\is\my\path'
 * @param innerUri the URI that will be cut away from the outer URI
 * @param outerUri the URI that will have any shared beginning portion removed
 */
export function trimUri(innerUri: vscode.Uri, outerUri: vscode.Uri): string {
	let innerParts = innerUri.path.split('/');
	let outerParts = outerUri.path.split('/');

	if (path.isAbsolute(outerUri.path)
		&& innerParts.length > 0 && outerParts.length > 0
		&& innerParts[0].toLowerCase() !== outerParts[0].toLowerCase()) {
		throw new Error(constants.ousiderFolderPath);
	}

	while (innerParts.length > 0 && outerParts.length > 0 && innerParts[0].toLocaleLowerCase() === outerParts[0].toLocaleLowerCase()) {
		innerParts = innerParts.slice(1);
		outerParts = outerParts.slice(1);
	}

	while (innerParts.length > 1) {
		outerParts.unshift(constants.RelativeOuterPath);
		innerParts = innerParts.slice(1);
	}

	return outerParts.join('/');
}

/**
 * Trims any character contained in @param chars from both the beginning and end of @param input
 */
export function trimChars(input: string, chars: string): string {
	let output = input;

	let i = 0;
	while (chars.includes(output[i])) { i++; }
	output = output.substr(i);

	i = 0;
	while (chars.includes(output[output.length - i - 1])) { i++; }
	output = output.substring(0, output.length - i);

	return output;
}

/**
 * Checks if the folder or file exists @param path path of the folder/file
*/
export async function exists(path: string): Promise<boolean> {
	try {
		await fs.access(path);
		return true;
	} catch {
		return false;
	}
}

/**
 * get quoted path to be used in any commandline argument
 * @param filePath
 */
export function getQuotedPath(filePath: string): string {
	return (os.platform() === 'win32') ?
		getQuotedWindowsPath(filePath) :
		getQuotedNonWindowsPath(filePath);
}

/**
 * ensure that path with spaces are handles correctly (return quoted path)
 */
function getQuotedWindowsPath(filePath: string): string {
	filePath = filePath.split('\\').join('\\\\').split('"').join('');
	return '"' + filePath + '"';
}

/**
 * ensure that path with spaces are handles correctly (return quoted path)
 */
function getQuotedNonWindowsPath(filePath: string): string {
	filePath = filePath.split('\\').join('/').split('"').join('');
	return '"' + filePath + '"';
}

/**
 * Get safe relative path for Windows and non-Windows Platform
 * This is needed to read sqlproj entried created on SSDT and opened in MAC
 * '/' in tree is recognized all platforms but "\\" only by windows
 */
export function getPlatformSafeFileEntryPath(filePath: string): string {
	const parts = filePath.split('\\');
	return parts.join('/');
}

/**
 * Standardizes slashes to be "\\" for consistency between platforms and compatibility with SSDT
 */
export function convertSlashesForSqlProj(filePath: string): string {
	const parts = filePath.split('/');
	return parts.join('\\');
}

/**
 * Read SQLCMD variables from xmlDoc and return them
 * @param xmlDoc xml doc to read SQLCMD variables from. Format must be the same that sqlproj and publish profiles use
 */
export function readSqlCmdVariables(xmlDoc: any): Record<string, string> {
	let sqlCmdVariables: Record<string, string> = {};
	for (let i = 0; i < xmlDoc.documentElement.getElementsByTagName(constants.SqlCmdVariable)?.length; i++) {
		const sqlCmdVar = xmlDoc.documentElement.getElementsByTagName(constants.SqlCmdVariable)[i];
		const varName = sqlCmdVar.getAttribute(constants.Include);

		if (sqlCmdVar.getElementsByTagName(constants.DefaultValue)[0] !== undefined) {
			// project file path
			sqlCmdVariables[varName] = sqlCmdVar.getElementsByTagName(constants.DefaultValue)[0].childNodes[0].nodeValue;
		}
		else {
			// profile path
			sqlCmdVariables[varName] = sqlCmdVar.getElementsByTagName(constants.Value)[0].childNodes[0].nodeValue;
		}
	}

	return sqlCmdVariables;
}

/**
 * 	Removes $() around a sqlcmd variable
 * @param name
 */
export function removeSqlCmdVariableFormatting(name: string | undefined): string {
	if (!name || name === '') {
		return '';
	}

	if (name.length > 3) {
		// Trim in case we get "  $(x)"
		name = name.trim();
		let indexStart = name.startsWith('$(') ? 2 : 0;
		let indexEnd = name.endsWith(')') ? 1 : 0;
		if (indexStart > 0 || indexEnd > 0) {
			name = name.substr(indexStart, name.length - indexEnd - indexStart);
		}
	}

	// Trim in case the customer types "  $(x   )"
	return name.trim();
}

/**
 * 	Format as sqlcmd variable by adding $() if necessary
 * if the variable already starts with $(, then add )
 * @param name
 */
export function formatSqlCmdVariable(name: string): string {
	if (!name || name === '') {
		return name;
	}

	// Trim in case we get "  $(x)"
	name = name.trim();

	if (!name.startsWith('$(') && !name.endsWith(')')) {
		name = `$(${name})`;
	} else if (name.startsWith('$(') && !name.endsWith(')')) {
		// add missing end parenthesis, same behavior as SSDT
		name = `${name})`;
	}

	return name;
}

/**
 * Checks if it's a valid sqlcmd variable name
 * https://docs.microsoft.com/en-us/sql/ssms/scripting/sqlcmd-use-with-scripting-variables?redirectedfrom=MSDN&view=sql-server-ver15#guidelines-for-scripting-variable-names-and-values
 * @param name variable name to validate
 */
export function isValidSqlCmdVariableName(name: string | undefined): boolean {
	// remove $() around named if it's there
	name = removeSqlCmdVariableFormatting(name);

	// can't contain whitespace
	if (!name || name.trim() === '' || name.includes(' ')) {
		return false;
	}

	// can't contain these characters
	if (name.includes('$') || name.includes('@') || name.includes('#') || name.includes('"') || name.includes('\'') || name.includes('-')) {
		return false;
	}

	// TODO: tsql parsing to check if it's a reserved keyword or invalid tsql https://github.com/microsoft/azuredatastudio/issues/12204
	// TODO: give more detail why variable name was invalid https://github.com/microsoft/azuredatastudio/issues/12231

	return true;
}

/*
 * Recursively gets all the sqlproj files at any depth in a folder
 * @param folderPath
 */
export async function getSqlProjectFilesInFolder(folderPath: string): Promise<string[]> {
	// path needs to use forward slashes for glob to work
	const escapedPath = glob.escapePath(folderPath.replace(/\\/g, '/'));
	const sqlprojFilter = path.posix.join(escapedPath, '**', '*.sqlproj');
	const results = await glob(sqlprojFilter);

	return results;
}

/**
<<<<<<< HEAD
 * Get all the projects in the workspace that are sqlproj
 */
export async function getSqlProjectsInWorkspace(): Promise<vscode.Uri[]> {
	const api = await getDataWorkspaceExtensionApi();
	return api.getProjectsInWorkspace().filter((p: vscode.Uri) => path.extname(p.fsPath) === constants.sqlprojExtension);
}

export async function getDataWorkspaceExtensionApi(): Promise<dataworkspace.IExtension> {
	const extension = vscode.extensions.getExtension(dataworkspace.extension.name)!;
	if (!extension.isActive) {
		await extension.activate();
	}
	return extension.exports as dataworkspace.IExtension;
=======
 * Returns the default deployment options from DacFx
 */
export async function GetDefaultDeploymentOptions(): Promise<mssql.DeploymentOptions> {
	const service = (vscode.extensions.getExtension(mssql.extension.name)!.exports as mssql.IExtension).schemaCompare;
	const result = await service.schemaCompareGetDefaultOptions();

	return result.defaultDeploymentOptions;
>>>>>>> 97cd9dba
}<|MERGE_RESOLUTION|>--- conflicted
+++ resolved
@@ -8,11 +8,8 @@
 import * as constants from './constants';
 import * as path from 'path';
 import * as glob from 'fast-glob';
-<<<<<<< HEAD
 import * as dataworkspace from 'dataworkspace';
-=======
 import * as mssql from '../../../mssql';
->>>>>>> 97cd9dba
 import { promises as fs } from 'fs';
 
 /**
@@ -221,7 +218,7 @@
 	return true;
 }
 
-/*
+/**
  * Recursively gets all the sqlproj files at any depth in a folder
  * @param folderPath
  */
@@ -235,7 +232,6 @@
 }
 
 /**
-<<<<<<< HEAD
  * Get all the projects in the workspace that are sqlproj
  */
 export async function getSqlProjectsInWorkspace(): Promise<vscode.Uri[]> {
@@ -249,7 +245,9 @@
 		await extension.activate();
 	}
 	return extension.exports as dataworkspace.IExtension;
-=======
+}
+
+/*
  * Returns the default deployment options from DacFx
  */
 export async function GetDefaultDeploymentOptions(): Promise<mssql.DeploymentOptions> {
@@ -257,5 +255,4 @@
 	const result = await service.schemaCompareGetDefaultOptions();
 
 	return result.defaultDeploymentOptions;
->>>>>>> 97cd9dba
 }